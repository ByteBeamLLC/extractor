lockfileVersion: '9.0'

settings:
  autoInstallPeers: true
  excludeLinksFromLockfile: false

importers:

  .:
    dependencies:
      '@ai-sdk/google':
        specifier: latest
        version: 2.0.13(zod@3.25.76)
      '@hookform/resolvers':
        specifier: ^3.10.0
        version: 3.10.0(react-hook-form@7.62.0(react@18.3.1))
      '@radix-ui/react-accordion':
        specifier: 1.2.2
        version: 1.2.2(@types/react-dom@18.3.7(@types/react@18.3.24))(@types/react@18.3.24)(react-dom@18.3.1(react@18.3.1))(react@18.3.1)
      '@radix-ui/react-alert-dialog':
        specifier: 1.1.4
        version: 1.1.4(@types/react-dom@18.3.7(@types/react@18.3.24))(@types/react@18.3.24)(react-dom@18.3.1(react@18.3.1))(react@18.3.1)
      '@radix-ui/react-aspect-ratio':
        specifier: 1.1.1
        version: 1.1.1(@types/react-dom@18.3.7(@types/react@18.3.24))(@types/react@18.3.24)(react-dom@18.3.1(react@18.3.1))(react@18.3.1)
      '@radix-ui/react-avatar':
        specifier: 1.1.2
        version: 1.1.2(@types/react-dom@18.3.7(@types/react@18.3.24))(@types/react@18.3.24)(react-dom@18.3.1(react@18.3.1))(react@18.3.1)
      '@radix-ui/react-checkbox':
        specifier: 1.1.3
        version: 1.1.3(@types/react-dom@18.3.7(@types/react@18.3.24))(@types/react@18.3.24)(react-dom@18.3.1(react@18.3.1))(react@18.3.1)
      '@radix-ui/react-collapsible':
        specifier: 1.1.2
        version: 1.1.2(@types/react-dom@18.3.7(@types/react@18.3.24))(@types/react@18.3.24)(react-dom@18.3.1(react@18.3.1))(react@18.3.1)
      '@radix-ui/react-context-menu':
        specifier: 2.2.4
        version: 2.2.4(@types/react-dom@18.3.7(@types/react@18.3.24))(@types/react@18.3.24)(react-dom@18.3.1(react@18.3.1))(react@18.3.1)
      '@radix-ui/react-dialog':
        specifier: 1.1.4
        version: 1.1.4(@types/react-dom@18.3.7(@types/react@18.3.24))(@types/react@18.3.24)(react-dom@18.3.1(react@18.3.1))(react@18.3.1)
      '@radix-ui/react-dropdown-menu':
        specifier: 2.1.4
        version: 2.1.4(@types/react-dom@18.3.7(@types/react@18.3.24))(@types/react@18.3.24)(react-dom@18.3.1(react@18.3.1))(react@18.3.1)
      '@radix-ui/react-hover-card':
        specifier: 1.1.4
        version: 1.1.4(@types/react-dom@18.3.7(@types/react@18.3.24))(@types/react@18.3.24)(react-dom@18.3.1(react@18.3.1))(react@18.3.1)
      '@radix-ui/react-label':
        specifier: 2.1.1
        version: 2.1.1(@types/react-dom@18.3.7(@types/react@18.3.24))(@types/react@18.3.24)(react-dom@18.3.1(react@18.3.1))(react@18.3.1)
      '@radix-ui/react-menubar':
        specifier: 1.1.4
        version: 1.1.4(@types/react-dom@18.3.7(@types/react@18.3.24))(@types/react@18.3.24)(react-dom@18.3.1(react@18.3.1))(react@18.3.1)
      '@radix-ui/react-navigation-menu':
        specifier: 1.2.3
        version: 1.2.3(@types/react-dom@18.3.7(@types/react@18.3.24))(@types/react@18.3.24)(react-dom@18.3.1(react@18.3.1))(react@18.3.1)
      '@radix-ui/react-popover':
        specifier: 1.1.4
        version: 1.1.4(@types/react-dom@18.3.7(@types/react@18.3.24))(@types/react@18.3.24)(react-dom@18.3.1(react@18.3.1))(react@18.3.1)
      '@radix-ui/react-progress':
        specifier: 1.1.1
        version: 1.1.1(@types/react-dom@18.3.7(@types/react@18.3.24))(@types/react@18.3.24)(react-dom@18.3.1(react@18.3.1))(react@18.3.1)
      '@radix-ui/react-radio-group':
        specifier: 1.2.2
        version: 1.2.2(@types/react-dom@18.3.7(@types/react@18.3.24))(@types/react@18.3.24)(react-dom@18.3.1(react@18.3.1))(react@18.3.1)
      '@radix-ui/react-scroll-area':
        specifier: 1.2.2
        version: 1.2.2(@types/react-dom@18.3.7(@types/react@18.3.24))(@types/react@18.3.24)(react-dom@18.3.1(react@18.3.1))(react@18.3.1)
      '@radix-ui/react-select':
        specifier: 2.1.4
        version: 2.1.4(@types/react-dom@18.3.7(@types/react@18.3.24))(@types/react@18.3.24)(react-dom@18.3.1(react@18.3.1))(react@18.3.1)
      '@radix-ui/react-separator':
        specifier: 1.1.1
        version: 1.1.1(@types/react-dom@18.3.7(@types/react@18.3.24))(@types/react@18.3.24)(react-dom@18.3.1(react@18.3.1))(react@18.3.1)
      '@radix-ui/react-slider':
        specifier: 1.2.2
        version: 1.2.2(@types/react-dom@18.3.7(@types/react@18.3.24))(@types/react@18.3.24)(react-dom@18.3.1(react@18.3.1))(react@18.3.1)
      '@radix-ui/react-slot':
        specifier: 1.1.1
        version: 1.1.1(@types/react@18.3.24)(react@18.3.1)
      '@radix-ui/react-switch':
        specifier: 1.1.2
        version: 1.1.2(@types/react-dom@18.3.7(@types/react@18.3.24))(@types/react@18.3.24)(react-dom@18.3.1(react@18.3.1))(react@18.3.1)
      '@radix-ui/react-tabs':
        specifier: 1.1.2
        version: 1.1.2(@types/react-dom@18.3.7(@types/react@18.3.24))(@types/react@18.3.24)(react-dom@18.3.1(react@18.3.1))(react@18.3.1)
      '@radix-ui/react-toast':
        specifier: 1.2.4
        version: 1.2.4(@types/react-dom@18.3.7(@types/react@18.3.24))(@types/react@18.3.24)(react-dom@18.3.1(react@18.3.1))(react@18.3.1)
      '@radix-ui/react-toggle':
        specifier: 1.1.1
        version: 1.1.1(@types/react-dom@18.3.7(@types/react@18.3.24))(@types/react@18.3.24)(react-dom@18.3.1(react@18.3.1))(react@18.3.1)
      '@radix-ui/react-toggle-group':
        specifier: 1.1.1
        version: 1.1.1(@types/react-dom@18.3.7(@types/react@18.3.24))(@types/react@18.3.24)(react-dom@18.3.1(react@18.3.1))(react@18.3.1)
      '@radix-ui/react-tooltip':
        specifier: 1.1.6
        version: 1.1.6(@types/react-dom@18.3.7(@types/react@18.3.24))(@types/react@18.3.24)(react-dom@18.3.1(react@18.3.1))(react@18.3.1)
      '@vercel/analytics':
        specifier: 1.3.1
        version: 1.3.1(next@14.2.16(@opentelemetry/api@1.9.0)(react-dom@18.3.1(react@18.3.1))(react@18.3.1))(react@18.3.1)
      ag-grid-community:
        specifier: ^34.2.0
        version: 34.2.0
      ag-grid-react:
        specifier: ^34.2.0
        version: 34.2.0(react-dom@18.3.1(react@18.3.1))(react@18.3.1)
      ai:
        specifier: latest
        version: 5.0.39(zod@3.25.76)
      autoprefixer:
        specifier: ^10.4.20
        version: 10.4.21(postcss@8.5.6)
      class-variance-authority:
        specifier: ^0.7.1
        version: 0.7.1
      clsx:
        specifier: ^2.1.1
        version: 2.1.1
      cmdk:
        specifier: 1.0.4
        version: 1.0.4(@types/react-dom@18.3.7(@types/react@18.3.24))(@types/react@18.3.24)(react-dom@18.3.1(react@18.3.1))(react@18.3.1)
      date-fns:
        specifier: 4.1.0
        version: 4.1.0
      embla-carousel-react:
        specifier: 8.5.1
        version: 8.5.1(react@18.3.1)
      geist:
        specifier: ^1.3.1
        version: 1.5.1(next@14.2.16(@opentelemetry/api@1.9.0)(react-dom@18.3.1(react@18.3.1))(react@18.3.1))
      input-otp:
        specifier: 1.4.1
        version: 1.4.1(react-dom@18.3.1(react@18.3.1))(react@18.3.1)
      lucide-react:
        specifier: ^0.454.0
        version: 0.454.0(react@18.3.1)
      next:
        specifier: 14.2.16
        version: 14.2.16(@opentelemetry/api@1.9.0)(react-dom@18.3.1(react@18.3.1))(react@18.3.1)
      next-themes:
        specifier: ^0.4.6
        version: 0.4.6(react-dom@18.3.1(react@18.3.1))(react@18.3.1)
      react:
        specifier: ^18
        version: 18.3.1
      react-day-picker:
        specifier: 9.8.0
        version: 9.8.0(react@18.3.1)
      react-dom:
        specifier: ^18
        version: 18.3.1(react@18.3.1)
      react-hook-form:
        specifier: ^7.60.0
        version: 7.62.0(react@18.3.1)
      react-resizable-panels:
        specifier: ^2.1.7
        version: 2.1.9(react-dom@18.3.1(react@18.3.1))(react@18.3.1)
      recharts:
        specifier: 2.15.4
        version: 2.15.4(react-dom@18.3.1(react@18.3.1))(react@18.3.1)
      sonner:
        specifier: ^1.7.4
        version: 1.7.4(react-dom@18.3.1(react@18.3.1))(react@18.3.1)
      tailwind-merge:
        specifier: ^2.5.5
        version: 2.6.0
      tailwindcss-animate:
        specifier: ^1.0.7
        version: 1.0.7(tailwindcss@4.1.13)
      vaul:
        specifier: ^0.9.9
        version: 0.9.9(@types/react-dom@18.3.7(@types/react@18.3.24))(@types/react@18.3.24)(react-dom@18.3.1(react@18.3.1))(react@18.3.1)
      zod:
        specifier: ^3.25.76
        version: 3.25.76
    devDependencies:
      '@tailwindcss/postcss':
        specifier: ^4.1.9
        version: 4.1.13
      '@types/node':
        specifier: ^22
        version: 22.18.1
      '@types/react':
        specifier: ^18
        version: 18.3.24
      '@types/react-dom':
        specifier: ^18
        version: 18.3.7(@types/react@18.3.24)
      eslint:
        specifier: ^8.57.0
        version: 8.57.1
      eslint-config-next:
        specifier: ^14.2.6
        version: 14.2.32(eslint@8.57.1)(typescript@5.9.2)
      postcss:
        specifier: ^8.5
        version: 8.5.6
      tailwindcss:
        specifier: ^4.1.9
        version: 4.1.13
      tw-animate-css:
        specifier: 1.3.3
        version: 1.3.3
      typescript:
        specifier: ^5
        version: 5.9.2

packages:

  '@ai-sdk/gateway@1.0.20':
    resolution: {integrity: sha512-2K0kGnHyLfT1v2+3xXbLqohfWBJ/vmIh1FTWnrvZfvuUuBdOi2DMgnSQzkLvFVLyM8mhOcx+ZwU6IOOsuyOv/w==}
    engines: {node: '>=18'}
    peerDependencies:
      zod: ^3.25.76 || ^4

  '@ai-sdk/google@2.0.13':
    resolution: {integrity: sha512-5WauM+IrqbllWT4uXZVrfTnPCSKTtkHGNsD2CYD0JgGfeIOpa285UYCYUi0Z4RtcovwnZitvQABq465FfeLwzA==}
    engines: {node: '>=18'}
    peerDependencies:
      zod: ^3.25.76 || ^4

  '@ai-sdk/provider-utils@3.0.8':
    resolution: {integrity: sha512-cDj1iigu7MW2tgAQeBzOiLhjHOUM9vENsgh4oAVitek0d//WdgfPCsKO3euP7m7LyO/j9a1vr/So+BGNdpFXYw==}
    engines: {node: '>=18'}
    peerDependencies:
      zod: ^3.25.76 || ^4

  '@ai-sdk/provider@2.0.0':
    resolution: {integrity: sha512-6o7Y2SeO9vFKB8lArHXehNuusnpddKPk7xqL7T2/b+OvXMRIXUO1rR4wcv1hAFUAT9avGZshty3Wlua/XA7TvA==}
    engines: {node: '>=18'}

  '@alloc/quick-lru@5.2.0':
    resolution: {integrity: sha512-UrcABB+4bUrFABwbluTIBErXwvbsU/V7TZWfmbgJfbkwiBuziS9gxdODUyuiecfdGQ85jglMW6juS3+z5TsKLw==}
    engines: {node: '>=10'}

  '@babel/runtime@7.28.4':
    resolution: {integrity: sha512-Q/N6JNWvIvPnLDvjlE1OUBLPQHH6l3CltCEsHIujp45zQUSSh8K+gHnaEX45yAT1nyngnINhvWtzN+Nb9D8RAQ==}
    engines: {node: '>=6.9.0'}

  '@date-fns/tz@1.2.0':
    resolution: {integrity: sha512-LBrd7MiJZ9McsOgxqWX7AaxrDjcFVjWH/tIKJd7pnR7McaslGYOP1QmmiBXdJH/H/yLCT+rcQ7FaPBUxRGUtrg==}

  '@emnapi/core@1.5.0':
    resolution: {integrity: sha512-sbP8GzB1WDzacS8fgNPpHlp6C9VZe+SJP3F90W9rLemaQj2PzIuTEl1qDOYQf58YIpyjViI24y9aPWCjEzY2cg==}

  '@emnapi/runtime@1.5.0':
    resolution: {integrity: sha512-97/BJ3iXHww3djw6hYIfErCZFee7qCtrneuLa20UXFCOTCfBM2cvQHjWJ2EG0s0MtdNwInarqCTz35i4wWXHsQ==}

  '@emnapi/wasi-threads@1.1.0':
    resolution: {integrity: sha512-WI0DdZ8xFSbgMjR1sFsKABJ/C5OnRrjT06JXbZKexJGrDuPTzZdDYfFlsgcCXCyf+suG5QU2e/y1Wo2V/OapLQ==}

  '@eslint-community/eslint-utils@4.9.0':
    resolution: {integrity: sha512-ayVFHdtZ+hsq1t2Dy24wCmGXGe4q9Gu3smhLYALJrr473ZH27MsnSL+LKUlimp4BWJqMDMLmPpx/Q9R3OAlL4g==}
    engines: {node: ^12.22.0 || ^14.17.0 || >=16.0.0}
    peerDependencies:
      eslint: ^6.0.0 || ^7.0.0 || >=8.0.0

  '@eslint-community/regexpp@4.12.1':
    resolution: {integrity: sha512-CCZCDJuduB9OUkFkY2IgppNZMi2lBQgD2qzwXkEia16cge2pijY/aXi96CJMquDMn3nJdlPV1A5KrJEXwfLNzQ==}
    engines: {node: ^12.0.0 || ^14.0.0 || >=16.0.0}

  '@eslint/eslintrc@2.1.4':
    resolution: {integrity: sha512-269Z39MS6wVJtsoUl10L60WdkhJVdPG24Q4eZTH3nnF6lpvSShEK3wQjDX9JRWAUPvPh7COouPpU9IrqaZFvtQ==}
    engines: {node: ^12.22.0 || ^14.17.0 || >=16.0.0}

  '@eslint/js@8.57.1':
    resolution: {integrity: sha512-d9zaMRSTIKDLhctzH12MtXvJKSSUhaHcjV+2Z+GK+EEY7XKpP5yR4x+N3TAcHTcu963nIr+TMcCb4DBCYX1z6Q==}
    engines: {node: ^12.22.0 || ^14.17.0 || >=16.0.0}

  '@floating-ui/core@1.7.3':
    resolution: {integrity: sha512-sGnvb5dmrJaKEZ+LDIpguvdX3bDlEllmv4/ClQ9awcmCZrlx5jQyyMWFM5kBI+EyNOCDDiKk8il0zeuX3Zlg/w==}

  '@floating-ui/dom@1.7.4':
    resolution: {integrity: sha512-OOchDgh4F2CchOX94cRVqhvy7b3AFb+/rQXyswmzmGakRfkMgoWVjfnLWkRirfLEfuD4ysVW16eXzwt3jHIzKA==}

  '@floating-ui/react-dom@2.1.6':
    resolution: {integrity: sha512-4JX6rEatQEvlmgU80wZyq9RT96HZJa88q8hp0pBd+LrczeDI4o6uA2M+uvxngVHo4Ihr8uibXxH6+70zhAFrVw==}
    peerDependencies:
      react: '>=16.8.0'
      react-dom: '>=16.8.0'

  '@floating-ui/utils@0.2.10':
    resolution: {integrity: sha512-aGTxbpbg8/b5JfU1HXSrbH3wXZuLPJcNEcZQFMxLs3oSzgtVu6nFPkbbGGUvBcUjKV2YyB9Wxxabo+HEH9tcRQ==}

  '@hookform/resolvers@3.10.0':
    resolution: {integrity: sha512-79Dv+3mDF7i+2ajj7SkypSKHhl1cbln1OGavqrsF7p6mbUv11xpqpacPsGDCTRvCSjEEIez2ef1NveSVL3b0Ag==}
    peerDependencies:
      react-hook-form: ^7.0.0

  '@humanwhocodes/config-array@0.13.0':
    resolution: {integrity: sha512-DZLEEqFWQFiyK6h5YIeynKx7JlvCYWL0cImfSRXZ9l4Sg2efkFGTuFf6vzXjK1cq6IYkU+Eg/JizXw+TD2vRNw==}
    engines: {node: '>=10.10.0'}
    deprecated: Use @eslint/config-array instead

  '@humanwhocodes/module-importer@1.0.1':
    resolution: {integrity: sha512-bxveV4V8v5Yb4ncFTT3rPSgZBOpCkjfK0y4oVVVJwIuDVBRMDXrPyXRL988i5ap9m9bnyEEjWfm5WkBmtffLfA==}
    engines: {node: '>=12.22'}

  '@humanwhocodes/object-schema@2.0.3':
    resolution: {integrity: sha512-93zYdMES/c1D69yZiKDBj0V24vqNzB/koF26KPaagAfd3P/4gUlh3Dys5ogAK+Exi9QyzlD8x/08Zt7wIKcDcA==}
    deprecated: Use @eslint/object-schema instead

  '@isaacs/cliui@8.0.2':
    resolution: {integrity: sha512-O8jcjabXaleOG9DQ0+ARXWZBTfnP4WNAqzuiJK7ll44AmxGKv/J2M4TPjxjY3znBCfvBXFzucm1twdyFybFqEA==}
    engines: {node: '>=12'}

  '@isaacs/fs-minipass@4.0.1':
    resolution: {integrity: sha512-wgm9Ehl2jpeqP3zw/7mo3kRHFp5MEDhqAdwy1fTGkHAwnkGOVsgpvQhL8B5n1qlb01jV3n/bI0ZfZp5lWA1k4w==}
    engines: {node: '>=18.0.0'}

  '@jridgewell/gen-mapping@0.3.13':
    resolution: {integrity: sha512-2kkt/7niJ6MgEPxF0bYdQ6etZaA+fQvDcLKckhy1yIQOzaoKjBBjSj63/aLVjYE3qhRt5dvM+uUyfCg6UKCBbA==}

  '@jridgewell/remapping@2.3.5':
    resolution: {integrity: sha512-LI9u/+laYG4Ds1TDKSJW2YPrIlcVYOwi2fUC6xB43lueCjgxV4lffOCZCtYFiH6TNOX+tQKXx97T4IKHbhyHEQ==}

  '@jridgewell/resolve-uri@3.1.2':
    resolution: {integrity: sha512-bRISgCIjP20/tbWSPWMEi54QVPRZExkuD9lJL+UIxUKtwVJA8wW1Trb1jMs1RFXo1CBTNZ/5hpC9QvmKWdopKw==}
    engines: {node: '>=6.0.0'}

  '@jridgewell/sourcemap-codec@1.5.5':
    resolution: {integrity: sha512-cYQ9310grqxueWbl+WuIUIaiUaDcj7WOq5fVhEljNVgRfOUhY9fy2zTvfoqWsnebh8Sl70VScFbICvJnLKB0Og==}

  '@jridgewell/trace-mapping@0.3.30':
    resolution: {integrity: sha512-GQ7Nw5G2lTu/BtHTKfXhKHok2WGetd4XYcVKGx00SjAk8GMwgJM3zr6zORiPGuOE+/vkc90KtTosSSvaCjKb2Q==}

  '@napi-rs/wasm-runtime@0.2.12':
    resolution: {integrity: sha512-ZVWUcfwY4E/yPitQJl481FjFo3K22D6qF0DuFH6Y/nbnE11GY5uguDxZMGXPQ8WQ0128MXQD7TnfHyK4oWoIJQ==}

  '@next/env@14.2.16':
    resolution: {integrity: sha512-fLrX5TfJzHCbnZ9YUSnGW63tMV3L4nSfhgOQ0iCcX21Pt+VSTDuaLsSuL8J/2XAiVA5AnzvXDpf6pMs60QxOag==}

  '@next/eslint-plugin-next@14.2.32':
    resolution: {integrity: sha512-tyZMX8g4cWg/uPW4NxiJK13t62Pab47SKGJGVZJa6YtFwtfrXovH4j1n9tdpRdXW03PGQBugYEVGM7OhWfytdA==}

  '@next/swc-darwin-arm64@14.2.16':
    resolution: {integrity: sha512-uFT34QojYkf0+nn6MEZ4gIWQ5aqGF11uIZ1HSxG+cSbj+Mg3+tYm8qXYd3dKN5jqKUm5rBVvf1PBRO/MeQ6rxw==}
    engines: {node: '>= 10'}
    cpu: [arm64]
    os: [darwin]

  '@next/swc-darwin-x64@14.2.16':
    resolution: {integrity: sha512-mCecsFkYezem0QiZlg2bau3Xul77VxUD38b/auAjohMA22G9KTJneUYMv78vWoCCFkleFAhY1NIvbyjj1ncG9g==}
    engines: {node: '>= 10'}
    cpu: [x64]
    os: [darwin]

  '@next/swc-linux-arm64-gnu@14.2.16':
    resolution: {integrity: sha512-yhkNA36+ECTC91KSyZcgWgKrYIyDnXZj8PqtJ+c2pMvj45xf7y/HrgI17hLdrcYamLfVt7pBaJUMxADtPaczHA==}
    engines: {node: '>= 10'}
    cpu: [arm64]
    os: [linux]

  '@next/swc-linux-arm64-musl@14.2.16':
    resolution: {integrity: sha512-X2YSyu5RMys8R2lA0yLMCOCtqFOoLxrq2YbazFvcPOE4i/isubYjkh+JCpRmqYfEuCVltvlo+oGfj/b5T2pKUA==}
    engines: {node: '>= 10'}
    cpu: [arm64]
    os: [linux]

  '@next/swc-linux-x64-gnu@14.2.16':
    resolution: {integrity: sha512-9AGcX7VAkGbc5zTSa+bjQ757tkjr6C/pKS7OK8cX7QEiK6MHIIezBLcQ7gQqbDW2k5yaqba2aDtaBeyyZh1i6Q==}
    engines: {node: '>= 10'}
    cpu: [x64]
    os: [linux]

  '@next/swc-linux-x64-musl@14.2.16':
    resolution: {integrity: sha512-Klgeagrdun4WWDaOizdbtIIm8khUDQJ/5cRzdpXHfkbY91LxBXeejL4kbZBrpR/nmgRrQvmz4l3OtttNVkz2Sg==}
    engines: {node: '>= 10'}
    cpu: [x64]
    os: [linux]

  '@next/swc-win32-arm64-msvc@14.2.16':
    resolution: {integrity: sha512-PwW8A1UC1Y0xIm83G3yFGPiOBftJK4zukTmk7DI1CebyMOoaVpd8aSy7K6GhobzhkjYvqS/QmzcfsWG2Dwizdg==}
    engines: {node: '>= 10'}
    cpu: [arm64]
    os: [win32]

  '@next/swc-win32-ia32-msvc@14.2.16':
    resolution: {integrity: sha512-jhPl3nN0oKEshJBNDAo0etGMzv0j3q3VYorTSFqH1o3rwv1MQRdor27u1zhkgsHPNeY1jxcgyx1ZsCkDD1IHgg==}
    engines: {node: '>= 10'}
    cpu: [ia32]
    os: [win32]

  '@next/swc-win32-x64-msvc@14.2.16':
    resolution: {integrity: sha512-OA7NtfxgirCjfqt+02BqxC3MIgM/JaGjw9tOe4fyZgPsqfseNiMPnCRP44Pfs+Gpo9zPN+SXaFsgP6vk8d571A==}
    engines: {node: '>= 10'}
    cpu: [x64]
    os: [win32]

  '@nodelib/fs.scandir@2.1.5':
    resolution: {integrity: sha512-vq24Bq3ym5HEQm2NKCr3yXDwjc7vTsEThRDnkp2DK9p1uqLR+DHurm/NOTo0KG7HYHU7eppKZj3MyqYuMBf62g==}
    engines: {node: '>= 8'}

  '@nodelib/fs.stat@2.0.5':
    resolution: {integrity: sha512-RkhPPp2zrqDAQA/2jNhnztcPAlv64XdhIp7a7454A5ovI7Bukxgt7MX7udwAu3zg1DcpPU0rz3VV1SeaqvY4+A==}
    engines: {node: '>= 8'}

  '@nodelib/fs.walk@1.2.8':
    resolution: {integrity: sha512-oGB+UxlgWcgQkgwo8GcEGwemoTFt3FIO9ababBmaGwXIoBKZ+GTy0pP185beGg7Llih/NSHSV2XAs1lnznocSg==}
    engines: {node: '>= 8'}

  '@nolyfill/is-core-module@1.0.39':
    resolution: {integrity: sha512-nn5ozdjYQpUCZlWGuxcJY/KpxkWQs4DcbMCmKojjyrYDEAGy4Ce19NN4v5MduafTwJlbKc99UA8YhSVqq9yPZA==}
    engines: {node: '>=12.4.0'}

  '@opentelemetry/api@1.9.0':
    resolution: {integrity: sha512-3giAOQvZiH5F9bMlMiv8+GSPMeqg0dbaeo58/0SlA9sxSqZhnUtxzX9/2FzyhS9sWQf5S0GJE0AKBrFqjpeYcg==}
    engines: {node: '>=8.0.0'}

  '@pkgjs/parseargs@0.11.0':
    resolution: {integrity: sha512-+1VkjdD0QBLPodGrJUeqarH8VAIvQODIbwh9XpP5Syisf7YoQgsJKPNFoqqLQlu+VQ/tVSshMR6loPMn8U+dPg==}
    engines: {node: '>=14'}

  '@radix-ui/number@1.1.0':
    resolution: {integrity: sha512-V3gRzhVNU1ldS5XhAPTom1fOIo4ccrjjJgmE+LI2h/WaFpHmx0MQApT+KZHnx8abG6Avtfcz4WoEciMnpFT3HQ==}

  '@radix-ui/primitive@1.1.1':
    resolution: {integrity: sha512-SJ31y+Q/zAyShtXJc8x83i9TYdbAfHZ++tUZnvjJJqFjzsdUnKsxPL6IEtBlxKkU7yzer//GQtZSV4GbldL3YA==}

  '@radix-ui/react-accordion@1.2.2':
    resolution: {integrity: sha512-b1oh54x4DMCdGsB4/7ahiSrViXxaBwRPotiZNnYXjLha9vfuURSAZErki6qjDoSIV0eXx5v57XnTGVtGwnfp2g==}
    peerDependencies:
      '@types/react': '*'
      '@types/react-dom': '*'
      react: ^16.8 || ^17.0 || ^18.0 || ^19.0 || ^19.0.0-rc
      react-dom: ^16.8 || ^17.0 || ^18.0 || ^19.0 || ^19.0.0-rc
    peerDependenciesMeta:
      '@types/react':
        optional: true
      '@types/react-dom':
        optional: true

  '@radix-ui/react-alert-dialog@1.1.4':
    resolution: {integrity: sha512-A6Kh23qZDLy3PSU4bh2UJZznOrUdHImIXqF8YtUa6CN73f8EOO9XlXSCd9IHyPvIquTaa/kwaSWzZTtUvgXVGw==}
    peerDependencies:
      '@types/react': '*'
      '@types/react-dom': '*'
      react: ^16.8 || ^17.0 || ^18.0 || ^19.0 || ^19.0.0-rc
      react-dom: ^16.8 || ^17.0 || ^18.0 || ^19.0 || ^19.0.0-rc
    peerDependenciesMeta:
      '@types/react':
        optional: true
      '@types/react-dom':
        optional: true

  '@radix-ui/react-arrow@1.1.1':
    resolution: {integrity: sha512-NaVpZfmv8SKeZbn4ijN2V3jlHA9ngBG16VnIIm22nUR0Yk8KUALyBxT3KYEUnNuch9sTE8UTsS3whzBgKOL30w==}
    peerDependencies:
      '@types/react': '*'
      '@types/react-dom': '*'
      react: ^16.8 || ^17.0 || ^18.0 || ^19.0 || ^19.0.0-rc
      react-dom: ^16.8 || ^17.0 || ^18.0 || ^19.0 || ^19.0.0-rc
    peerDependenciesMeta:
      '@types/react':
        optional: true
      '@types/react-dom':
        optional: true

  '@radix-ui/react-aspect-ratio@1.1.1':
    resolution: {integrity: sha512-kNU4FIpcFMBLkOUcgeIteH06/8JLBcYY6Le1iKenDGCYNYFX3TQqCZjzkOsz37h7r94/99GTb7YhEr98ZBJibw==}
    peerDependencies:
      '@types/react': '*'
      '@types/react-dom': '*'
      react: ^16.8 || ^17.0 || ^18.0 || ^19.0 || ^19.0.0-rc
      react-dom: ^16.8 || ^17.0 || ^18.0 || ^19.0 || ^19.0.0-rc
    peerDependenciesMeta:
      '@types/react':
        optional: true
      '@types/react-dom':
        optional: true

  '@radix-ui/react-avatar@1.1.2':
    resolution: {integrity: sha512-GaC7bXQZ5VgZvVvsJ5mu/AEbjYLnhhkoidOboC50Z6FFlLA03wG2ianUoH+zgDQ31/9gCF59bE4+2bBgTyMiig==}
    peerDependencies:
      '@types/react': '*'
      '@types/react-dom': '*'
      react: ^16.8 || ^17.0 || ^18.0 || ^19.0 || ^19.0.0-rc
      react-dom: ^16.8 || ^17.0 || ^18.0 || ^19.0 || ^19.0.0-rc
    peerDependenciesMeta:
      '@types/react':
        optional: true
      '@types/react-dom':
        optional: true

  '@radix-ui/react-checkbox@1.1.3':
    resolution: {integrity: sha512-HD7/ocp8f1B3e6OHygH0n7ZKjONkhciy1Nh0yuBgObqThc3oyx+vuMfFHKAknXRHHWVE9XvXStxJFyjUmB8PIw==}
    peerDependencies:
      '@types/react': '*'
      '@types/react-dom': '*'
      react: ^16.8 || ^17.0 || ^18.0 || ^19.0 || ^19.0.0-rc
      react-dom: ^16.8 || ^17.0 || ^18.0 || ^19.0 || ^19.0.0-rc
    peerDependenciesMeta:
      '@types/react':
        optional: true
      '@types/react-dom':
        optional: true

  '@radix-ui/react-collapsible@1.1.2':
    resolution: {integrity: sha512-PliMB63vxz7vggcyq0IxNYk8vGDrLXVWw4+W4B8YnwI1s18x7YZYqlG9PLX7XxAJUi0g2DxP4XKJMFHh/iVh9A==}
    peerDependencies:
      '@types/react': '*'
      '@types/react-dom': '*'
      react: ^16.8 || ^17.0 || ^18.0 || ^19.0 || ^19.0.0-rc
      react-dom: ^16.8 || ^17.0 || ^18.0 || ^19.0 || ^19.0.0-rc
    peerDependenciesMeta:
      '@types/react':
        optional: true
      '@types/react-dom':
        optional: true

  '@radix-ui/react-collection@1.1.1':
    resolution: {integrity: sha512-LwT3pSho9Dljg+wY2KN2mrrh6y3qELfftINERIzBUO9e0N+t0oMTyn3k9iv+ZqgrwGkRnLpNJrsMv9BZlt2yuA==}
    peerDependencies:
      '@types/react': '*'
      '@types/react-dom': '*'
      react: ^16.8 || ^17.0 || ^18.0 || ^19.0 || ^19.0.0-rc
      react-dom: ^16.8 || ^17.0 || ^18.0 || ^19.0 || ^19.0.0-rc
    peerDependenciesMeta:
      '@types/react':
        optional: true
      '@types/react-dom':
        optional: true

  '@radix-ui/react-compose-refs@1.1.1':
    resolution: {integrity: sha512-Y9VzoRDSJtgFMUCoiZBDVo084VQ5hfpXxVE+NgkdNsjiDBByiImMZKKhxMwCbdHvhlENG6a833CbFkOQvTricw==}
    peerDependencies:
      '@types/react': '*'
      react: ^16.8 || ^17.0 || ^18.0 || ^19.0 || ^19.0.0-rc
    peerDependenciesMeta:
      '@types/react':
        optional: true

  '@radix-ui/react-compose-refs@1.1.2':
    resolution: {integrity: sha512-z4eqJvfiNnFMHIIvXP3CY57y2WJs5g2v3X0zm9mEJkrkNv4rDxu+sg9Jh8EkXyeqBkB7SOcboo9dMVqhyrACIg==}
    peerDependencies:
      '@types/react': '*'
      react: ^16.8 || ^17.0 || ^18.0 || ^19.0 || ^19.0.0-rc
    peerDependenciesMeta:
      '@types/react':
        optional: true

  '@radix-ui/react-context-menu@2.2.4':
    resolution: {integrity: sha512-ap4wdGwK52rJxGkwukU1NrnEodsUFQIooANKu+ey7d6raQ2biTcEf8za1zr0mgFHieevRTB2nK4dJeN8pTAZGQ==}
    peerDependencies:
      '@types/react': '*'
      '@types/react-dom': '*'
      react: ^16.8 || ^17.0 || ^18.0 || ^19.0 || ^19.0.0-rc
      react-dom: ^16.8 || ^17.0 || ^18.0 || ^19.0 || ^19.0.0-rc
    peerDependenciesMeta:
      '@types/react':
        optional: true
      '@types/react-dom':
        optional: true

  '@radix-ui/react-context@1.1.1':
    resolution: {integrity: sha512-UASk9zi+crv9WteK/NU4PLvOoL3OuE6BWVKNF6hPRBtYBDXQ2u5iu3O59zUlJiTVvkyuycnqrztsHVJwcK9K+Q==}
    peerDependencies:
      '@types/react': '*'
      react: ^16.8 || ^17.0 || ^18.0 || ^19.0 || ^19.0.0-rc
    peerDependenciesMeta:
      '@types/react':
        optional: true

  '@radix-ui/react-dialog@1.1.4':
    resolution: {integrity: sha512-Ur7EV1IwQGCyaAuyDRiOLA5JIUZxELJljF+MbM/2NC0BYwfuRrbpS30BiQBJrVruscgUkieKkqXYDOoByaxIoA==}
    peerDependencies:
      '@types/react': '*'
      '@types/react-dom': '*'
      react: ^16.8 || ^17.0 || ^18.0 || ^19.0 || ^19.0.0-rc
      react-dom: ^16.8 || ^17.0 || ^18.0 || ^19.0 || ^19.0.0-rc
    peerDependenciesMeta:
      '@types/react':
        optional: true
      '@types/react-dom':
        optional: true

  '@radix-ui/react-direction@1.1.0':
    resolution: {integrity: sha512-BUuBvgThEiAXh2DWu93XsT+a3aWrGqolGlqqw5VU1kG7p/ZH2cuDlM1sRLNnY3QcBS69UIz2mcKhMxDsdewhjg==}
    peerDependencies:
      '@types/react': '*'
      react: ^16.8 || ^17.0 || ^18.0 || ^19.0 || ^19.0.0-rc
    peerDependenciesMeta:
      '@types/react':
        optional: true

  '@radix-ui/react-dismissable-layer@1.1.3':
    resolution: {integrity: sha512-onrWn/72lQoEucDmJnr8uczSNTujT0vJnA/X5+3AkChVPowr8n1yvIKIabhWyMQeMvvmdpsvcyDqx3X1LEXCPg==}
    peerDependencies:
      '@types/react': '*'
      '@types/react-dom': '*'
      react: ^16.8 || ^17.0 || ^18.0 || ^19.0 || ^19.0.0-rc
      react-dom: ^16.8 || ^17.0 || ^18.0 || ^19.0 || ^19.0.0-rc
    peerDependenciesMeta:
      '@types/react':
        optional: true
      '@types/react-dom':
        optional: true

  '@radix-ui/react-dropdown-menu@2.1.4':
    resolution: {integrity: sha512-iXU1Ab5ecM+yEepGAWK8ZhMyKX4ubFdCNtol4sT9D0OVErG9PNElfx3TQhjw7n7BC5nFVz68/5//clWy+8TXzA==}
    peerDependencies:
      '@types/react': '*'
      '@types/react-dom': '*'
      react: ^16.8 || ^17.0 || ^18.0 || ^19.0 || ^19.0.0-rc
      react-dom: ^16.8 || ^17.0 || ^18.0 || ^19.0 || ^19.0.0-rc
    peerDependenciesMeta:
      '@types/react':
        optional: true
      '@types/react-dom':
        optional: true

  '@radix-ui/react-focus-guards@1.1.1':
    resolution: {integrity: sha512-pSIwfrT1a6sIoDASCSpFwOasEwKTZWDw/iBdtnqKO7v6FeOzYJ7U53cPzYFVR3geGGXgVHaH+CdngrrAzqUGxg==}
    peerDependencies:
      '@types/react': '*'
      react: ^16.8 || ^17.0 || ^18.0 || ^19.0 || ^19.0.0-rc
    peerDependenciesMeta:
      '@types/react':
        optional: true

  '@radix-ui/react-focus-scope@1.1.1':
    resolution: {integrity: sha512-01omzJAYRxXdG2/he/+xy+c8a8gCydoQ1yOxnWNcRhrrBW5W+RQJ22EK1SaO8tb3WoUsuEw7mJjBozPzihDFjA==}
    peerDependencies:
      '@types/react': '*'
      '@types/react-dom': '*'
      react: ^16.8 || ^17.0 || ^18.0 || ^19.0 || ^19.0.0-rc
      react-dom: ^16.8 || ^17.0 || ^18.0 || ^19.0 || ^19.0.0-rc
    peerDependenciesMeta:
      '@types/react':
        optional: true
      '@types/react-dom':
        optional: true

  '@radix-ui/react-hover-card@1.1.4':
    resolution: {integrity: sha512-QSUUnRA3PQ2UhvoCv3eYvMnCAgGQW+sTu86QPuNb+ZMi+ZENd6UWpiXbcWDQ4AEaKF9KKpCHBeaJz9Rw6lRlaQ==}
    peerDependencies:
      '@types/react': '*'
      '@types/react-dom': '*'
      react: ^16.8 || ^17.0 || ^18.0 || ^19.0 || ^19.0.0-rc
      react-dom: ^16.8 || ^17.0 || ^18.0 || ^19.0 || ^19.0.0-rc
    peerDependenciesMeta:
      '@types/react':
        optional: true
      '@types/react-dom':
        optional: true

  '@radix-ui/react-id@1.1.0':
    resolution: {integrity: sha512-EJUrI8yYh7WOjNOqpoJaf1jlFIH2LvtgAl+YcFqNCa+4hj64ZXmPkAKOFs/ukjz3byN6bdb/AVUqHkI8/uWWMA==}
    peerDependencies:
      '@types/react': '*'
      react: ^16.8 || ^17.0 || ^18.0 || ^19.0 || ^19.0.0-rc
    peerDependenciesMeta:
      '@types/react':
        optional: true

  '@radix-ui/react-id@1.1.1':
    resolution: {integrity: sha512-kGkGegYIdQsOb4XjsfM97rXsiHaBwco+hFI66oO4s9LU+PLAC5oJ7khdOVFxkhsmlbpUqDAvXw11CluXP+jkHg==}
    peerDependencies:
      '@types/react': '*'
      react: ^16.8 || ^17.0 || ^18.0 || ^19.0 || ^19.0.0-rc
    peerDependenciesMeta:
      '@types/react':
        optional: true

  '@radix-ui/react-label@2.1.1':
    resolution: {integrity: sha512-UUw5E4e/2+4kFMH7+YxORXGWggtY6sM8WIwh5RZchhLuUg2H1hc98Py+pr8HMz6rdaYrK2t296ZEjYLOCO5uUw==}
    peerDependencies:
      '@types/react': '*'
      '@types/react-dom': '*'
      react: ^16.8 || ^17.0 || ^18.0 || ^19.0 || ^19.0.0-rc
      react-dom: ^16.8 || ^17.0 || ^18.0 || ^19.0 || ^19.0.0-rc
    peerDependenciesMeta:
      '@types/react':
        optional: true
      '@types/react-dom':
        optional: true

  '@radix-ui/react-menu@2.1.4':
    resolution: {integrity: sha512-BnOgVoL6YYdHAG6DtXONaR29Eq4nvbi8rutrV/xlr3RQCMMb3yqP85Qiw/3NReozrSW+4dfLkK+rc1hb4wPU/A==}
    peerDependencies:
      '@types/react': '*'
      '@types/react-dom': '*'
      react: ^16.8 || ^17.0 || ^18.0 || ^19.0 || ^19.0.0-rc
      react-dom: ^16.8 || ^17.0 || ^18.0 || ^19.0 || ^19.0.0-rc
    peerDependenciesMeta:
      '@types/react':
        optional: true
      '@types/react-dom':
        optional: true

  '@radix-ui/react-menubar@1.1.4':
    resolution: {integrity: sha512-+KMpi7VAZuB46+1LD7a30zb5IxyzLgC8m8j42gk3N4TUCcViNQdX8FhoH1HDvYiA8quuqcek4R4bYpPn/SY1GA==}
    peerDependencies:
      '@types/react': '*'
      '@types/react-dom': '*'
      react: ^16.8 || ^17.0 || ^18.0 || ^19.0 || ^19.0.0-rc
      react-dom: ^16.8 || ^17.0 || ^18.0 || ^19.0 || ^19.0.0-rc
    peerDependenciesMeta:
      '@types/react':
        optional: true
      '@types/react-dom':
        optional: true

  '@radix-ui/react-navigation-menu@1.2.3':
    resolution: {integrity: sha512-IQWAsQ7dsLIYDrn0WqPU+cdM7MONTv9nqrLVYoie3BPiabSfUVDe6Fr+oEt0Cofsr9ONDcDe9xhmJbL1Uq1yKg==}
    peerDependencies:
      '@types/react': '*'
      '@types/react-dom': '*'
      react: ^16.8 || ^17.0 || ^18.0 || ^19.0 || ^19.0.0-rc
      react-dom: ^16.8 || ^17.0 || ^18.0 || ^19.0 || ^19.0.0-rc
    peerDependenciesMeta:
      '@types/react':
        optional: true
      '@types/react-dom':
        optional: true

  '@radix-ui/react-popover@1.1.4':
    resolution: {integrity: sha512-aUACAkXx8LaFymDma+HQVji7WhvEhpFJ7+qPz17Nf4lLZqtreGOFRiNQWQmhzp7kEWg9cOyyQJpdIMUMPc/CPw==}
    peerDependencies:
      '@types/react': '*'
      '@types/react-dom': '*'
      react: ^16.8 || ^17.0 || ^18.0 || ^19.0 || ^19.0.0-rc
      react-dom: ^16.8 || ^17.0 || ^18.0 || ^19.0 || ^19.0.0-rc
    peerDependenciesMeta:
      '@types/react':
        optional: true
      '@types/react-dom':
        optional: true

  '@radix-ui/react-popper@1.2.1':
    resolution: {integrity: sha512-3kn5Me69L+jv82EKRuQCXdYyf1DqHwD2U/sxoNgBGCB7K9TRc3bQamQ+5EPM9EvyPdli0W41sROd+ZU1dTCztw==}
    peerDependencies:
      '@types/react': '*'
      '@types/react-dom': '*'
      react: ^16.8 || ^17.0 || ^18.0 || ^19.0 || ^19.0.0-rc
      react-dom: ^16.8 || ^17.0 || ^18.0 || ^19.0 || ^19.0.0-rc
    peerDependenciesMeta:
      '@types/react':
        optional: true
      '@types/react-dom':
        optional: true

  '@radix-ui/react-portal@1.1.3':
    resolution: {integrity: sha512-NciRqhXnGojhT93RPyDaMPfLH3ZSl4jjIFbZQ1b/vxvZEdHsBZ49wP9w8L3HzUQwep01LcWtkUvm0OVB5JAHTw==}
    peerDependencies:
      '@types/react': '*'
      '@types/react-dom': '*'
      react: ^16.8 || ^17.0 || ^18.0 || ^19.0 || ^19.0.0-rc
      react-dom: ^16.8 || ^17.0 || ^18.0 || ^19.0 || ^19.0.0-rc
    peerDependenciesMeta:
      '@types/react':
        optional: true
      '@types/react-dom':
        optional: true

  '@radix-ui/react-presence@1.1.2':
    resolution: {integrity: sha512-18TFr80t5EVgL9x1SwF/YGtfG+l0BS0PRAlCWBDoBEiDQjeKgnNZRVJp/oVBl24sr3Gbfwc/Qpj4OcWTQMsAEg==}
    peerDependencies:
      '@types/react': '*'
      '@types/react-dom': '*'
      react: ^16.8 || ^17.0 || ^18.0 || ^19.0 || ^19.0.0-rc
      react-dom: ^16.8 || ^17.0 || ^18.0 || ^19.0 || ^19.0.0-rc
    peerDependenciesMeta:
      '@types/react':
        optional: true
      '@types/react-dom':
        optional: true

  '@radix-ui/react-primitive@2.0.1':
    resolution: {integrity: sha512-sHCWTtxwNn3L3fH8qAfnF3WbUZycW93SM1j3NFDzXBiz8D6F5UTTy8G1+WFEaiCdvCVRJWj6N2R4Xq6HdiHmDg==}
    peerDependencies:
      '@types/react': '*'
      '@types/react-dom': '*'
      react: ^16.8 || ^17.0 || ^18.0 || ^19.0 || ^19.0.0-rc
      react-dom: ^16.8 || ^17.0 || ^18.0 || ^19.0 || ^19.0.0-rc
    peerDependenciesMeta:
      '@types/react':
        optional: true
      '@types/react-dom':
        optional: true

  '@radix-ui/react-primitive@2.1.3':
    resolution: {integrity: sha512-m9gTwRkhy2lvCPe6QJp4d3G1TYEUHn/FzJUtq9MjH46an1wJU+GdoGC5VLof8RX8Ft/DlpshApkhswDLZzHIcQ==}
    peerDependencies:
      '@types/react': '*'
      '@types/react-dom': '*'
      react: ^16.8 || ^17.0 || ^18.0 || ^19.0 || ^19.0.0-rc
      react-dom: ^16.8 || ^17.0 || ^18.0 || ^19.0 || ^19.0.0-rc
    peerDependenciesMeta:
      '@types/react':
        optional: true
      '@types/react-dom':
        optional: true

  '@radix-ui/react-progress@1.1.1':
    resolution: {integrity: sha512-6diOawA84f/eMxFHcWut0aE1C2kyE9dOyCTQOMRR2C/qPiXz/X0SaiA/RLbapQaXUCmy0/hLMf9meSccD1N0pA==}
    peerDependencies:
      '@types/react': '*'
      '@types/react-dom': '*'
      react: ^16.8 || ^17.0 || ^18.0 || ^19.0 || ^19.0.0-rc
      react-dom: ^16.8 || ^17.0 || ^18.0 || ^19.0 || ^19.0.0-rc
    peerDependenciesMeta:
      '@types/react':
        optional: true
      '@types/react-dom':
        optional: true

  '@radix-ui/react-radio-group@1.2.2':
    resolution: {integrity: sha512-E0MLLGfOP0l8P/NxgVzfXJ8w3Ch8cdO6UDzJfDChu4EJDy+/WdO5LqpdY8PYnCErkmZH3gZhDL1K7kQ41fAHuQ==}
    peerDependencies:
      '@types/react': '*'
      '@types/react-dom': '*'
      react: ^16.8 || ^17.0 || ^18.0 || ^19.0 || ^19.0.0-rc
      react-dom: ^16.8 || ^17.0 || ^18.0 || ^19.0 || ^19.0.0-rc
    peerDependenciesMeta:
      '@types/react':
        optional: true
      '@types/react-dom':
        optional: true

  '@radix-ui/react-roving-focus@1.1.1':
    resolution: {integrity: sha512-QE1RoxPGJ/Nm8Qmk0PxP8ojmoaS67i0s7hVssS7KuI2FQoc/uzVlZsqKfQvxPE6D8hICCPHJ4D88zNhT3OOmkw==}
    peerDependencies:
      '@types/react': '*'
      '@types/react-dom': '*'
      react: ^16.8 || ^17.0 || ^18.0 || ^19.0 || ^19.0.0-rc
      react-dom: ^16.8 || ^17.0 || ^18.0 || ^19.0 || ^19.0.0-rc
    peerDependenciesMeta:
      '@types/react':
        optional: true
      '@types/react-dom':
        optional: true

  '@radix-ui/react-scroll-area@1.2.2':
    resolution: {integrity: sha512-EFI1N/S3YxZEW/lJ/H1jY3njlvTd8tBmgKEn4GHi51+aMm94i6NmAJstsm5cu3yJwYqYc93gpCPm21FeAbFk6g==}
    peerDependencies:
      '@types/react': '*'
      '@types/react-dom': '*'
      react: ^16.8 || ^17.0 || ^18.0 || ^19.0 || ^19.0.0-rc
      react-dom: ^16.8 || ^17.0 || ^18.0 || ^19.0 || ^19.0.0-rc
    peerDependenciesMeta:
      '@types/react':
        optional: true
      '@types/react-dom':
        optional: true

  '@radix-ui/react-select@2.1.4':
    resolution: {integrity: sha512-pOkb2u8KgO47j/h7AylCj7dJsm69BXcjkrvTqMptFqsE2i0p8lHkfgneXKjAgPzBMivnoMyt8o4KiV4wYzDdyQ==}
    peerDependencies:
      '@types/react': '*'
      '@types/react-dom': '*'
      react: ^16.8 || ^17.0 || ^18.0 || ^19.0 || ^19.0.0-rc
      react-dom: ^16.8 || ^17.0 || ^18.0 || ^19.0 || ^19.0.0-rc
    peerDependenciesMeta:
      '@types/react':
        optional: true
      '@types/react-dom':
        optional: true

  '@radix-ui/react-separator@1.1.1':
    resolution: {integrity: sha512-RRiNRSrD8iUiXriq/Y5n4/3iE8HzqgLHsusUSg5jVpU2+3tqcUFPJXHDymwEypunc2sWxDUS3UC+rkZRlHedsw==}
    peerDependencies:
      '@types/react': '*'
      '@types/react-dom': '*'
      react: ^16.8 || ^17.0 || ^18.0 || ^19.0 || ^19.0.0-rc
      react-dom: ^16.8 || ^17.0 || ^18.0 || ^19.0 || ^19.0.0-rc
    peerDependenciesMeta:
      '@types/react':
        optional: true
      '@types/react-dom':
        optional: true

  '@radix-ui/react-slider@1.2.2':
    resolution: {integrity: sha512-sNlU06ii1/ZcbHf8I9En54ZPW0Vil/yPVg4vQMcFNjrIx51jsHbFl1HYHQvCIWJSr1q0ZmA+iIs/ZTv8h7HHSA==}
    peerDependencies:
      '@types/react': '*'
      '@types/react-dom': '*'
      react: ^16.8 || ^17.0 || ^18.0 || ^19.0 || ^19.0.0-rc
      react-dom: ^16.8 || ^17.0 || ^18.0 || ^19.0 || ^19.0.0-rc
    peerDependenciesMeta:
      '@types/react':
        optional: true
      '@types/react-dom':
        optional: true

  '@radix-ui/react-slot@1.1.1':
    resolution: {integrity: sha512-RApLLOcINYJA+dMVbOju7MYv1Mb2EBp2nH4HdDzXTSyaR5optlm6Otrz1euW3HbdOR8UmmFK06TD+A9frYWv+g==}
    peerDependencies:
      '@types/react': '*'
      react: ^16.8 || ^17.0 || ^18.0 || ^19.0 || ^19.0.0-rc
    peerDependenciesMeta:
      '@types/react':
        optional: true

  '@radix-ui/react-slot@1.2.3':
    resolution: {integrity: sha512-aeNmHnBxbi2St0au6VBVC7JXFlhLlOnvIIlePNniyUNAClzmtAUEY8/pBiK3iHjufOlwA+c20/8jngo7xcrg8A==}
    peerDependencies:
      '@types/react': '*'
      react: ^16.8 || ^17.0 || ^18.0 || ^19.0 || ^19.0.0-rc
    peerDependenciesMeta:
      '@types/react':
        optional: true

  '@radix-ui/react-switch@1.1.2':
    resolution: {integrity: sha512-zGukiWHjEdBCRyXvKR6iXAQG6qXm2esuAD6kDOi9Cn+1X6ev3ASo4+CsYaD6Fov9r/AQFekqnD/7+V0Cs6/98g==}
    peerDependencies:
      '@types/react': '*'
      '@types/react-dom': '*'
      react: ^16.8 || ^17.0 || ^18.0 || ^19.0 || ^19.0.0-rc
      react-dom: ^16.8 || ^17.0 || ^18.0 || ^19.0 || ^19.0.0-rc
    peerDependenciesMeta:
      '@types/react':
        optional: true
      '@types/react-dom':
        optional: true

  '@radix-ui/react-tabs@1.1.2':
    resolution: {integrity: sha512-9u/tQJMcC2aGq7KXpGivMm1mgq7oRJKXphDwdypPd/j21j/2znamPU8WkXgnhUaTrSFNIt8XhOyCAupg8/GbwQ==}
    peerDependencies:
      '@types/react': '*'
      '@types/react-dom': '*'
      react: ^16.8 || ^17.0 || ^18.0 || ^19.0 || ^19.0.0-rc
      react-dom: ^16.8 || ^17.0 || ^18.0 || ^19.0 || ^19.0.0-rc
    peerDependenciesMeta:
      '@types/react':
        optional: true
      '@types/react-dom':
        optional: true

  '@radix-ui/react-toast@1.2.4':
    resolution: {integrity: sha512-Sch9idFJHJTMH9YNpxxESqABcAFweJG4tKv+0zo0m5XBvUSL8FM5xKcJLFLXononpePs8IclyX1KieL5SDUNgA==}
    peerDependencies:
      '@types/react': '*'
      '@types/react-dom': '*'
      react: ^16.8 || ^17.0 || ^18.0 || ^19.0 || ^19.0.0-rc
      react-dom: ^16.8 || ^17.0 || ^18.0 || ^19.0 || ^19.0.0-rc
    peerDependenciesMeta:
      '@types/react':
        optional: true
      '@types/react-dom':
        optional: true

  '@radix-ui/react-toggle-group@1.1.1':
    resolution: {integrity: sha512-OgDLZEA30Ylyz8YSXvnGqIHtERqnUt1KUYTKdw/y8u7Ci6zGiJfXc02jahmcSNK3YcErqioj/9flWC9S1ihfwg==}
    peerDependencies:
      '@types/react': '*'
      '@types/react-dom': '*'
      react: ^16.8 || ^17.0 || ^18.0 || ^19.0 || ^19.0.0-rc
      react-dom: ^16.8 || ^17.0 || ^18.0 || ^19.0 || ^19.0.0-rc
    peerDependenciesMeta:
      '@types/react':
        optional: true
      '@types/react-dom':
        optional: true

  '@radix-ui/react-toggle@1.1.1':
    resolution: {integrity: sha512-i77tcgObYr743IonC1hrsnnPmszDRn8p+EGUsUt+5a/JFn28fxaM88Py6V2mc8J5kELMWishI0rLnuGLFD/nnQ==}
    peerDependencies:
      '@types/react': '*'
      '@types/react-dom': '*'
      react: ^16.8 || ^17.0 || ^18.0 || ^19.0 || ^19.0.0-rc
      react-dom: ^16.8 || ^17.0 || ^18.0 || ^19.0 || ^19.0.0-rc
    peerDependenciesMeta:
      '@types/react':
        optional: true
      '@types/react-dom':
        optional: true

  '@radix-ui/react-tooltip@1.1.6':
    resolution: {integrity: sha512-TLB5D8QLExS1uDn7+wH/bjEmRurNMTzNrtq7IjaS4kjion9NtzsTGkvR5+i7yc9q01Pi2KMM2cN3f8UG4IvvXA==}
    peerDependencies:
      '@types/react': '*'
      '@types/react-dom': '*'
      react: ^16.8 || ^17.0 || ^18.0 || ^19.0 || ^19.0.0-rc
      react-dom: ^16.8 || ^17.0 || ^18.0 || ^19.0 || ^19.0.0-rc
    peerDependenciesMeta:
      '@types/react':
        optional: true
      '@types/react-dom':
        optional: true

  '@radix-ui/react-use-callback-ref@1.1.0':
    resolution: {integrity: sha512-CasTfvsy+frcFkbXtSJ2Zu9JHpN8TYKxkgJGWbjiZhFivxaeW7rMeZt7QELGVLaYVfFMsKHjb7Ak0nMEe+2Vfw==}
    peerDependencies:
      '@types/react': '*'
      react: ^16.8 || ^17.0 || ^18.0 || ^19.0 || ^19.0.0-rc
    peerDependenciesMeta:
      '@types/react':
        optional: true

  '@radix-ui/react-use-controllable-state@1.1.0':
    resolution: {integrity: sha512-MtfMVJiSr2NjzS0Aa90NPTnvTSg6C/JLCV7ma0W6+OMV78vd8OyRpID+Ng9LxzsPbLeuBnWBA1Nq30AtBIDChw==}
    peerDependencies:
      '@types/react': '*'
      react: ^16.8 || ^17.0 || ^18.0 || ^19.0 || ^19.0.0-rc
    peerDependenciesMeta:
      '@types/react':
        optional: true

  '@radix-ui/react-use-escape-keydown@1.1.0':
    resolution: {integrity: sha512-L7vwWlR1kTTQ3oh7g1O0CBF3YCyyTj8NmhLR+phShpyA50HCfBFKVJTpshm9PzLiKmehsrQzTYTpX9HvmC9rhw==}
    peerDependencies:
      '@types/react': '*'
      react: ^16.8 || ^17.0 || ^18.0 || ^19.0 || ^19.0.0-rc
    peerDependenciesMeta:
      '@types/react':
        optional: true

  '@radix-ui/react-use-layout-effect@1.1.0':
    resolution: {integrity: sha512-+FPE0rOdziWSrH9athwI1R0HDVbWlEhd+FR+aSDk4uWGmSJ9Z54sdZVDQPZAinJhJXwfT+qnj969mCsT2gfm5w==}
    peerDependencies:
      '@types/react': '*'
      react: ^16.8 || ^17.0 || ^18.0 || ^19.0 || ^19.0.0-rc
    peerDependenciesMeta:
      '@types/react':
        optional: true

  '@radix-ui/react-use-layout-effect@1.1.1':
    resolution: {integrity: sha512-RbJRS4UWQFkzHTTwVymMTUv8EqYhOp8dOOviLj2ugtTiXRaRQS7GLGxZTLL1jWhMeoSCf5zmcZkqTl9IiYfXcQ==}
    peerDependencies:
      '@types/react': '*'
      react: ^16.8 || ^17.0 || ^18.0 || ^19.0 || ^19.0.0-rc
    peerDependenciesMeta:
      '@types/react':
        optional: true

  '@radix-ui/react-use-previous@1.1.0':
    resolution: {integrity: sha512-Z/e78qg2YFnnXcW88A4JmTtm4ADckLno6F7OXotmkQfeuCVaKuYzqAATPhVzl3delXE7CxIV8shofPn3jPc5Og==}
    peerDependencies:
      '@types/react': '*'
      react: ^16.8 || ^17.0 || ^18.0 || ^19.0 || ^19.0.0-rc
    peerDependenciesMeta:
      '@types/react':
        optional: true

  '@radix-ui/react-use-rect@1.1.0':
    resolution: {integrity: sha512-0Fmkebhr6PiseyZlYAOtLS+nb7jLmpqTrJyv61Pe68MKYW6OWdRE2kI70TaYY27u7H0lajqM3hSMMLFq18Z7nQ==}
    peerDependencies:
      '@types/react': '*'
      react: ^16.8 || ^17.0 || ^18.0 || ^19.0 || ^19.0.0-rc
    peerDependenciesMeta:
      '@types/react':
        optional: true

  '@radix-ui/react-use-size@1.1.0':
    resolution: {integrity: sha512-XW3/vWuIXHa+2Uwcc2ABSfcCledmXhhQPlGbfcRXbiUQI5Icjcg19BGCZVKKInYbvUCut/ufbbLLPFC5cbb1hw==}
    peerDependencies:
      '@types/react': '*'
      react: ^16.8 || ^17.0 || ^18.0 || ^19.0 || ^19.0.0-rc
    peerDependenciesMeta:
      '@types/react':
        optional: true

  '@radix-ui/react-visually-hidden@1.1.1':
    resolution: {integrity: sha512-vVfA2IZ9q/J+gEamvj761Oq1FpWgCDaNOOIfbPVp2MVPLEomUr5+Vf7kJGwQ24YxZSlQVar7Bes8kyTo5Dshpg==}
    peerDependencies:
      '@types/react': '*'
      '@types/react-dom': '*'
      react: ^16.8 || ^17.0 || ^18.0 || ^19.0 || ^19.0.0-rc
      react-dom: ^16.8 || ^17.0 || ^18.0 || ^19.0 || ^19.0.0-rc
    peerDependenciesMeta:
      '@types/react':
        optional: true
      '@types/react-dom':
        optional: true

  '@radix-ui/rect@1.1.0':
    resolution: {integrity: sha512-A9+lCBZoaMJlVKcRBz2YByCG+Cp2t6nAnMnNba+XiWxnj6r4JUFqfsgwocMBZU9LPtdxC6wB56ySYpc7LQIoJg==}

  '@rtsao/scc@1.1.0':
    resolution: {integrity: sha512-zt6OdqaDoOnJ1ZYsCYGt9YmWzDXl4vQdKTyJev62gFhRGKdx7mcT54V9KIjg+d2wi9EXsPvAPKe7i7WjfVWB8g==}

  '@rushstack/eslint-patch@1.12.0':
    resolution: {integrity: sha512-5EwMtOqvJMMa3HbmxLlF74e+3/HhwBTMcvt3nqVJgGCozO6hzIPOBlwm8mGVNR9SN2IJpxSnlxczyDjcn7qIyw==}

  '@standard-schema/spec@1.0.0':
    resolution: {integrity: sha512-m2bOd0f2RT9k8QJx1JN85cZYyH1RqFBdlwtkSlf4tBDYLCiiZnv1fIIwacK6cqwXavOydf0NPToMQgpKq+dVlA==}

  '@swc/counter@0.1.3':
    resolution: {integrity: sha512-e2BR4lsJkkRlKZ/qCHPw9ZaSxc0MVUd7gtbtaB7aMvHeJVYe8sOB8DBZkP2DtISHGSku9sCK6T6cnY0CtXrOCQ==}

  '@swc/helpers@0.5.5':
    resolution: {integrity: sha512-KGYxvIOXcceOAbEk4bi/dVLEK9z8sZ0uBB3Il5b1rhfClSpcX0yfRO0KmTkqR2cnQDymwLB+25ZyMzICg/cm/A==}

  '@tailwindcss/node@4.1.13':
    resolution: {integrity: sha512-eq3ouolC1oEFOAvOMOBAmfCIqZBJuvWvvYWh5h5iOYfe1HFC6+GZ6EIL0JdM3/niGRJmnrOc+8gl9/HGUaaptw==}

  '@tailwindcss/oxide-android-arm64@4.1.13':
    resolution: {integrity: sha512-BrpTrVYyejbgGo57yc8ieE+D6VT9GOgnNdmh5Sac6+t0m+v+sKQevpFVpwX3pBrM2qKrQwJ0c5eDbtjouY/+ew==}
    engines: {node: '>= 10'}
    cpu: [arm64]
    os: [android]

  '@tailwindcss/oxide-darwin-arm64@4.1.13':
    resolution: {integrity: sha512-YP+Jksc4U0KHcu76UhRDHq9bx4qtBftp9ShK/7UGfq0wpaP96YVnnjFnj3ZFrUAjc5iECzODl/Ts0AN7ZPOANQ==}
    engines: {node: '>= 10'}
    cpu: [arm64]
    os: [darwin]

  '@tailwindcss/oxide-darwin-x64@4.1.13':
    resolution: {integrity: sha512-aAJ3bbwrn/PQHDxCto9sxwQfT30PzyYJFG0u/BWZGeVXi5Hx6uuUOQEI2Fa43qvmUjTRQNZnGqe9t0Zntexeuw==}
    engines: {node: '>= 10'}
    cpu: [x64]
    os: [darwin]

  '@tailwindcss/oxide-freebsd-x64@4.1.13':
    resolution: {integrity: sha512-Wt8KvASHwSXhKE/dJLCCWcTSVmBj3xhVhp/aF3RpAhGeZ3sVo7+NTfgiN8Vey/Fi8prRClDs6/f0KXPDTZE6nQ==}
    engines: {node: '>= 10'}
    cpu: [x64]
    os: [freebsd]

  '@tailwindcss/oxide-linux-arm-gnueabihf@4.1.13':
    resolution: {integrity: sha512-mbVbcAsW3Gkm2MGwA93eLtWrwajz91aXZCNSkGTx/R5eb6KpKD5q8Ueckkh9YNboU8RH7jiv+ol/I7ZyQ9H7Bw==}
    engines: {node: '>= 10'}
    cpu: [arm]
    os: [linux]

  '@tailwindcss/oxide-linux-arm64-gnu@4.1.13':
    resolution: {integrity: sha512-wdtfkmpXiwej/yoAkrCP2DNzRXCALq9NVLgLELgLim1QpSfhQM5+ZxQQF8fkOiEpuNoKLp4nKZ6RC4kmeFH0HQ==}
    engines: {node: '>= 10'}
    cpu: [arm64]
    os: [linux]

  '@tailwindcss/oxide-linux-arm64-musl@4.1.13':
    resolution: {integrity: sha512-hZQrmtLdhyqzXHB7mkXfq0IYbxegaqTmfa1p9MBj72WPoDD3oNOh1Lnxf6xZLY9C3OV6qiCYkO1i/LrzEdW2mg==}
    engines: {node: '>= 10'}
    cpu: [arm64]
    os: [linux]

  '@tailwindcss/oxide-linux-x64-gnu@4.1.13':
    resolution: {integrity: sha512-uaZTYWxSXyMWDJZNY1Ul7XkJTCBRFZ5Fo6wtjrgBKzZLoJNrG+WderJwAjPzuNZOnmdrVg260DKwXCFtJ/hWRQ==}
    engines: {node: '>= 10'}
    cpu: [x64]
    os: [linux]

  '@tailwindcss/oxide-linux-x64-musl@4.1.13':
    resolution: {integrity: sha512-oXiPj5mi4Hdn50v5RdnuuIms0PVPI/EG4fxAfFiIKQh5TgQgX7oSuDWntHW7WNIi/yVLAiS+CRGW4RkoGSSgVQ==}
    engines: {node: '>= 10'}
    cpu: [x64]
    os: [linux]

  '@tailwindcss/oxide-wasm32-wasi@4.1.13':
    resolution: {integrity: sha512-+LC2nNtPovtrDwBc/nqnIKYh/W2+R69FA0hgoeOn64BdCX522u19ryLh3Vf3F8W49XBcMIxSe665kwy21FkhvA==}
    engines: {node: '>=14.0.0'}
    cpu: [wasm32]
    bundledDependencies:
      - '@napi-rs/wasm-runtime'
      - '@emnapi/core'
      - '@emnapi/runtime'
      - '@tybys/wasm-util'
      - '@emnapi/wasi-threads'
      - tslib

  '@tailwindcss/oxide-win32-arm64-msvc@4.1.13':
    resolution: {integrity: sha512-dziTNeQXtoQ2KBXmrjCxsuPk3F3CQ/yb7ZNZNA+UkNTeiTGgfeh+gH5Pi7mRncVgcPD2xgHvkFCh/MhZWSgyQg==}
    engines: {node: '>= 10'}
    cpu: [arm64]
    os: [win32]

  '@tailwindcss/oxide-win32-x64-msvc@4.1.13':
    resolution: {integrity: sha512-3+LKesjXydTkHk5zXX01b5KMzLV1xl2mcktBJkje7rhFUpUlYJy7IMOLqjIRQncLTa1WZZiFY/foAeB5nmaiTw==}
    engines: {node: '>= 10'}
    cpu: [x64]
    os: [win32]

  '@tailwindcss/oxide@4.1.13':
    resolution: {integrity: sha512-CPgsM1IpGRa880sMbYmG1s4xhAy3xEt1QULgTJGQmZUeNgXFR7s1YxYygmJyBGtou4SyEosGAGEeYqY7R53bIA==}
    engines: {node: '>= 10'}

  '@tailwindcss/postcss@4.1.13':
    resolution: {integrity: sha512-HLgx6YSFKJT7rJqh9oJs/TkBFhxuMOfUKSBEPYwV+t78POOBsdQ7crhZLzwcH3T0UyUuOzU/GK5pk5eKr3wCiQ==}

  '@tybys/wasm-util@0.10.1':
    resolution: {integrity: sha512-9tTaPJLSiejZKx+Bmog4uSubteqTvFrVrURwkmHixBo0G4seD0zUxp98E1DzUBJxLQ3NPwXrGKDiVjwx/DpPsg==}

  '@types/d3-array@3.2.1':
    resolution: {integrity: sha512-Y2Jn2idRrLzUfAKV2LyRImR+y4oa2AntrgID95SHJxuMUrkNXmanDSed71sRNZysveJVt1hLLemQZIady0FpEg==}

  '@types/d3-color@3.1.3':
    resolution: {integrity: sha512-iO90scth9WAbmgv7ogoq57O9YpKmFBbmoEoCHDB2xMBY0+/KVrqAaCDyCE16dUspeOvIxFFRI+0sEtqDqy2b4A==}

  '@types/d3-ease@3.0.2':
    resolution: {integrity: sha512-NcV1JjO5oDzoK26oMzbILE6HW7uVXOHLQvHshBUW4UMdZGfiY6v5BeQwh9a9tCzv+CeefZQHJt5SRgK154RtiA==}

  '@types/d3-interpolate@3.0.4':
    resolution: {integrity: sha512-mgLPETlrpVV1YRJIglr4Ez47g7Yxjl1lj7YKsiMCb27VJH9W8NVM6Bb9d8kkpG/uAQS5AmbA48q2IAolKKo1MA==}

  '@types/d3-path@3.1.1':
    resolution: {integrity: sha512-VMZBYyQvbGmWyWVea0EHs/BwLgxc+MKi1zLDCONksozI4YJMcTt8ZEuIR4Sb1MMTE8MMW49v0IwI5+b7RmfWlg==}

  '@types/d3-scale@4.0.9':
    resolution: {integrity: sha512-dLmtwB8zkAeO/juAMfnV+sItKjlsw2lKdZVVy6LRr0cBmegxSABiLEpGVmSJJ8O08i4+sGR6qQtb6WtuwJdvVw==}

  '@types/d3-shape@3.1.7':
    resolution: {integrity: sha512-VLvUQ33C+3J+8p+Daf+nYSOsjB4GXp19/S/aGo60m9h1v6XaxjiT82lKVWJCfzhtuZ3yD7i/TPeC/fuKLLOSmg==}

  '@types/d3-time@3.0.4':
    resolution: {integrity: sha512-yuzZug1nkAAaBlBBikKZTgzCeA+k1uy4ZFwWANOfKw5z5LRhV0gNA7gNkKm7HoK+HRN0wX3EkxGk0fpbWhmB7g==}

  '@types/d3-timer@3.0.2':
    resolution: {integrity: sha512-Ps3T8E8dZDam6fUyNiMkekK3XUsaUEik+idO9/YjPtfj2qruF8tFBXS7XhtE4iIXBLxhmLjP3SXpLhVf21I9Lw==}

  '@types/json5@0.0.29':
    resolution: {integrity: sha512-dRLjCWHYg4oaA77cxO64oO+7JwCwnIzkZPdrrC71jQmQtlhM556pwKo5bUzqvZndkVbeFLIIi+9TC40JNF5hNQ==}

  '@types/node@22.18.1':
    resolution: {integrity: sha512-rzSDyhn4cYznVG+PCzGe1lwuMYJrcBS1fc3JqSa2PvtABwWo+dZ1ij5OVok3tqfpEBCBoaR4d7upFJk73HRJDw==}

  '@types/prop-types@15.7.15':
    resolution: {integrity: sha512-F6bEyamV9jKGAFBEmlQnesRPGOQqS2+Uwi0Em15xenOxHaf2hv6L8YCVn3rPdPJOiJfPiCnLIRyvwVaqMY3MIw==}

  '@types/react-dom@18.3.7':
    resolution: {integrity: sha512-MEe3UeoENYVFXzoXEWsvcpg6ZvlrFNlOQ7EOsvhI3CfAXwzPfO8Qwuxd40nepsYKqyyVQnTdEfv68q91yLcKrQ==}
    peerDependencies:
      '@types/react': ^18.0.0

  '@types/react@18.3.24':
    resolution: {integrity: sha512-0dLEBsA1kI3OezMBF8nSsb7Nk19ZnsyE1LLhB8r27KbgU5H4pvuqZLdtE+aUkJVoXgTVuA+iLIwmZ0TuK4tx6A==}

  '@typescript-eslint/eslint-plugin@8.44.0':
    resolution: {integrity: sha512-EGDAOGX+uwwekcS0iyxVDmRV9HX6FLSM5kzrAToLTsr9OWCIKG/y3lQheCq18yZ5Xh78rRKJiEpP0ZaCs4ryOQ==}
    engines: {node: ^18.18.0 || ^20.9.0 || >=21.1.0}
    peerDependencies:
      '@typescript-eslint/parser': ^8.44.0
      eslint: ^8.57.0 || ^9.0.0
      typescript: '>=4.8.4 <6.0.0'

  '@typescript-eslint/parser@8.44.0':
    resolution: {integrity: sha512-VGMpFQGUQWYT9LfnPcX8ouFojyrZ/2w3K5BucvxL/spdNehccKhB4jUyB1yBCXpr2XFm0jkECxgrpXBW2ipoAw==}
    engines: {node: ^18.18.0 || ^20.9.0 || >=21.1.0}
    peerDependencies:
      eslint: ^8.57.0 || ^9.0.0
      typescript: '>=4.8.4 <6.0.0'

  '@typescript-eslint/project-service@8.44.0':
    resolution: {integrity: sha512-ZeaGNraRsq10GuEohKTo4295Z/SuGcSq2LzfGlqiuEvfArzo/VRrT0ZaJsVPuKZ55lVbNk8U6FcL+ZMH8CoyVA==}
    engines: {node: ^18.18.0 || ^20.9.0 || >=21.1.0}
    peerDependencies:
      typescript: '>=4.8.4 <6.0.0'

  '@typescript-eslint/scope-manager@8.44.0':
    resolution: {integrity: sha512-87Jv3E+al8wpD+rIdVJm/ItDBe/Im09zXIjFoipOjr5gHUhJmTzfFLuTJ/nPTMc2Srsroy4IBXwcTCHyRR7KzA==}
    engines: {node: ^18.18.0 || ^20.9.0 || >=21.1.0}

  '@typescript-eslint/tsconfig-utils@8.44.0':
    resolution: {integrity: sha512-x5Y0+AuEPqAInc6yd0n5DAcvtoQ/vyaGwuX5HE9n6qAefk1GaedqrLQF8kQGylLUb9pnZyLf+iEiL9fr8APDtQ==}
    engines: {node: ^18.18.0 || ^20.9.0 || >=21.1.0}
    peerDependencies:
      typescript: '>=4.8.4 <6.0.0'

  '@typescript-eslint/type-utils@8.44.0':
    resolution: {integrity: sha512-9cwsoSxJ8Sak67Be/hD2RNt/fsqmWnNE1iHohG8lxqLSNY8xNfyY7wloo5zpW3Nu9hxVgURevqfcH6vvKCt6yg==}
    engines: {node: ^18.18.0 || ^20.9.0 || >=21.1.0}
    peerDependencies:
      eslint: ^8.57.0 || ^9.0.0
      typescript: '>=4.8.4 <6.0.0'

  '@typescript-eslint/types@8.44.0':
    resolution: {integrity: sha512-ZSl2efn44VsYM0MfDQe68RKzBz75NPgLQXuGypmym6QVOWL5kegTZuZ02xRAT9T+onqvM6T8CdQk0OwYMB6ZvA==}
    engines: {node: ^18.18.0 || ^20.9.0 || >=21.1.0}

  '@typescript-eslint/typescript-estree@8.44.0':
    resolution: {integrity: sha512-lqNj6SgnGcQZwL4/SBJ3xdPEfcBuhCG8zdcwCPgYcmiPLgokiNDKlbPzCwEwu7m279J/lBYWtDYL+87OEfn8Jw==}
    engines: {node: ^18.18.0 || ^20.9.0 || >=21.1.0}
    peerDependencies:
      typescript: '>=4.8.4 <6.0.0'

  '@typescript-eslint/utils@8.44.0':
    resolution: {integrity: sha512-nktOlVcg3ALo0mYlV+L7sWUD58KG4CMj1rb2HUVOO4aL3K/6wcD+NERqd0rrA5Vg06b42YhF6cFxeixsp9Riqg==}
    engines: {node: ^18.18.0 || ^20.9.0 || >=21.1.0}
    peerDependencies:
      eslint: ^8.57.0 || ^9.0.0
      typescript: '>=4.8.4 <6.0.0'

  '@typescript-eslint/visitor-keys@8.44.0':
    resolution: {integrity: sha512-zaz9u8EJ4GBmnehlrpoKvj/E3dNbuQ7q0ucyZImm3cLqJ8INTc970B1qEqDX/Rzq65r3TvVTN7kHWPBoyW7DWw==}
    engines: {node: ^18.18.0 || ^20.9.0 || >=21.1.0}

  '@ungap/structured-clone@1.3.0':
    resolution: {integrity: sha512-WmoN8qaIAo7WTYWbAZuG8PYEhn5fkz7dZrqTBZ7dtt//lL2Gwms1IcnQ5yHqjDfX8Ft5j4YzDM23f87zBfDe9g==}

  '@unrs/resolver-binding-android-arm-eabi@1.11.1':
    resolution: {integrity: sha512-ppLRUgHVaGRWUx0R0Ut06Mjo9gBaBkg3v/8AxusGLhsIotbBLuRk51rAzqLC8gq6NyyAojEXglNjzf6R948DNw==}
    cpu: [arm]
    os: [android]

  '@unrs/resolver-binding-android-arm64@1.11.1':
    resolution: {integrity: sha512-lCxkVtb4wp1v+EoN+HjIG9cIIzPkX5OtM03pQYkG+U5O/wL53LC4QbIeazgiKqluGeVEeBlZahHalCaBvU1a2g==}
    cpu: [arm64]
    os: [android]

  '@unrs/resolver-binding-darwin-arm64@1.11.1':
    resolution: {integrity: sha512-gPVA1UjRu1Y/IsB/dQEsp2V1pm44Of6+LWvbLc9SDk1c2KhhDRDBUkQCYVWe6f26uJb3fOK8saWMgtX8IrMk3g==}
    cpu: [arm64]
    os: [darwin]

  '@unrs/resolver-binding-darwin-x64@1.11.1':
    resolution: {integrity: sha512-cFzP7rWKd3lZaCsDze07QX1SC24lO8mPty9vdP+YVa3MGdVgPmFc59317b2ioXtgCMKGiCLxJ4HQs62oz6GfRQ==}
    cpu: [x64]
    os: [darwin]

  '@unrs/resolver-binding-freebsd-x64@1.11.1':
    resolution: {integrity: sha512-fqtGgak3zX4DCB6PFpsH5+Kmt/8CIi4Bry4rb1ho6Av2QHTREM+47y282Uqiu3ZRF5IQioJQ5qWRV6jduA+iGw==}
    cpu: [x64]
    os: [freebsd]

  '@unrs/resolver-binding-linux-arm-gnueabihf@1.11.1':
    resolution: {integrity: sha512-u92mvlcYtp9MRKmP+ZvMmtPN34+/3lMHlyMj7wXJDeXxuM0Vgzz0+PPJNsro1m3IZPYChIkn944wW8TYgGKFHw==}
    cpu: [arm]
    os: [linux]

  '@unrs/resolver-binding-linux-arm-musleabihf@1.11.1':
    resolution: {integrity: sha512-cINaoY2z7LVCrfHkIcmvj7osTOtm6VVT16b5oQdS4beibX2SYBwgYLmqhBjA1t51CarSaBuX5YNsWLjsqfW5Cw==}
    cpu: [arm]
    os: [linux]

  '@unrs/resolver-binding-linux-arm64-gnu@1.11.1':
    resolution: {integrity: sha512-34gw7PjDGB9JgePJEmhEqBhWvCiiWCuXsL9hYphDF7crW7UgI05gyBAi6MF58uGcMOiOqSJ2ybEeCvHcq0BCmQ==}
    cpu: [arm64]
    os: [linux]

  '@unrs/resolver-binding-linux-arm64-musl@1.11.1':
    resolution: {integrity: sha512-RyMIx6Uf53hhOtJDIamSbTskA99sPHS96wxVE/bJtePJJtpdKGXO1wY90oRdXuYOGOTuqjT8ACccMc4K6QmT3w==}
    cpu: [arm64]
    os: [linux]

  '@unrs/resolver-binding-linux-ppc64-gnu@1.11.1':
    resolution: {integrity: sha512-D8Vae74A4/a+mZH0FbOkFJL9DSK2R6TFPC9M+jCWYia/q2einCubX10pecpDiTmkJVUH+y8K3BZClycD8nCShA==}
    cpu: [ppc64]
    os: [linux]

  '@unrs/resolver-binding-linux-riscv64-gnu@1.11.1':
    resolution: {integrity: sha512-frxL4OrzOWVVsOc96+V3aqTIQl1O2TjgExV4EKgRY09AJ9leZpEg8Ak9phadbuX0BA4k8U5qtvMSQQGGmaJqcQ==}
    cpu: [riscv64]
    os: [linux]

  '@unrs/resolver-binding-linux-riscv64-musl@1.11.1':
    resolution: {integrity: sha512-mJ5vuDaIZ+l/acv01sHoXfpnyrNKOk/3aDoEdLO/Xtn9HuZlDD6jKxHlkN8ZhWyLJsRBxfv9GYM2utQ1SChKew==}
    cpu: [riscv64]
    os: [linux]

  '@unrs/resolver-binding-linux-s390x-gnu@1.11.1':
    resolution: {integrity: sha512-kELo8ebBVtb9sA7rMe1Cph4QHreByhaZ2QEADd9NzIQsYNQpt9UkM9iqr2lhGr5afh885d/cB5QeTXSbZHTYPg==}
    cpu: [s390x]
    os: [linux]

  '@unrs/resolver-binding-linux-x64-gnu@1.11.1':
    resolution: {integrity: sha512-C3ZAHugKgovV5YvAMsxhq0gtXuwESUKc5MhEtjBpLoHPLYM+iuwSj3lflFwK3DPm68660rZ7G8BMcwSro7hD5w==}
    cpu: [x64]
    os: [linux]

  '@unrs/resolver-binding-linux-x64-musl@1.11.1':
    resolution: {integrity: sha512-rV0YSoyhK2nZ4vEswT/QwqzqQXw5I6CjoaYMOX0TqBlWhojUf8P94mvI7nuJTeaCkkds3QE4+zS8Ko+GdXuZtA==}
    cpu: [x64]
    os: [linux]

  '@unrs/resolver-binding-wasm32-wasi@1.11.1':
    resolution: {integrity: sha512-5u4RkfxJm+Ng7IWgkzi3qrFOvLvQYnPBmjmZQ8+szTK/b31fQCnleNl1GgEt7nIsZRIf5PLhPwT0WM+q45x/UQ==}
    engines: {node: '>=14.0.0'}
    cpu: [wasm32]

  '@unrs/resolver-binding-win32-arm64-msvc@1.11.1':
    resolution: {integrity: sha512-nRcz5Il4ln0kMhfL8S3hLkxI85BXs3o8EYoattsJNdsX4YUU89iOkVn7g0VHSRxFuVMdM4Q1jEpIId1Ihim/Uw==}
    cpu: [arm64]
    os: [win32]

  '@unrs/resolver-binding-win32-ia32-msvc@1.11.1':
    resolution: {integrity: sha512-DCEI6t5i1NmAZp6pFonpD5m7i6aFrpofcp4LA2i8IIq60Jyo28hamKBxNrZcyOwVOZkgsRp9O2sXWBWP8MnvIQ==}
    cpu: [ia32]
    os: [win32]

  '@unrs/resolver-binding-win32-x64-msvc@1.11.1':
    resolution: {integrity: sha512-lrW200hZdbfRtztbygyaq/6jP6AKE8qQN2KvPcJ+x7wiD038YtnYtZ82IMNJ69GJibV7bwL3y9FgK+5w/pYt6g==}
    cpu: [x64]
    os: [win32]

  '@vercel/analytics@1.3.1':
    resolution: {integrity: sha512-xhSlYgAuJ6Q4WQGkzYTLmXwhYl39sWjoMA3nHxfkvG+WdBT25c563a7QhwwKivEOZtPJXifYHR1m2ihoisbWyA==}
    peerDependencies:
      next: '>= 13'
      react: ^18 || ^19
    peerDependenciesMeta:
      next:
        optional: true
      react:
        optional: true

<<<<<<< HEAD
  acorn-jsx@5.3.2:
    resolution: {integrity: sha512-rq9s+JNhf0IChjtDXxllJ7g41oZk5SlXtp0LHwyA5cejwn7vKmKp4pPri6YEePv2PU65sAsegbXtIinmDFDXgQ==}
    peerDependencies:
      acorn: ^6.0.0 || ^7.0.0 || ^8.0.0

  acorn@8.15.0:
    resolution: {integrity: sha512-NZyJarBfL7nWwIq+FDL6Zp/yHEhePMNnnJ0y3qfieCrmNvYct8uvtiV41UvlSe6apAfk0fY1FbWx+NwfmpvtTg==}
    engines: {node: '>=0.4.0'}
    hasBin: true

=======
>>>>>>> e6a613c7
  ag-charts-types@12.2.0:
    resolution: {integrity: sha512-d2qQrQirt9wP36YW5HPuOvXsiajyiFnr1CTsoCbs02bavPDz7Lk2jHp64+waM4YKgXb3GN7gafbBI9Qgk33BmQ==}

  ag-grid-community@34.2.0:
    resolution: {integrity: sha512-peS7THEMYwpIrwLQHmkRxw/TlOnddD/F5A88RqlBxf8j+WqVYRWMOOhU5TqymGcha7z2oZ8IoL9ROl3gvtdEjg==}

  ag-grid-react@34.2.0:
    resolution: {integrity: sha512-dLKFw6hz75S0HLuZvtcwjm+gyiI4gXVzHEu7lWNafWAX0mb8DhogEOP5wbzAlsN6iCfi7bK/cgZImZFjenlqwg==}
    peerDependencies:
      react: ^16.8.0 || ^17.0.0 || ^18.0.0 || ^19.0.0
      react-dom: ^16.8.0 || ^17.0.0 || ^18.0.0 || ^19.0.0

  ai@5.0.39:
    resolution: {integrity: sha512-1AOjTHY8MUY4T/X/I+otGTbvKmMQCCGWffuVDyQ21l/2Vv/QoLZcw+ZZHVvp+wvQcPOsfXjURGSFZtin7rnghA==}
    engines: {node: '>=18'}
    peerDependencies:
      zod: ^3.25.76 || ^4

  ajv@6.12.6:
    resolution: {integrity: sha512-j3fVLgvTo527anyYyJOGTYJbG+vnnQYvE0m5mmkc1TK+nxAppkCLMIL0aZ4dblVCNoGShhm+kzE4ZUykBoMg4g==}

  ansi-regex@5.0.1:
    resolution: {integrity: sha512-quJQXlTSUGL2LH9SUXo8VwsY4soanhgo6LNSm84E1LBcE8s3O0wpdiRzyR9z/ZZJMlMWv37qOOb9pdJlMUEKFQ==}
    engines: {node: '>=8'}

  ansi-regex@6.2.2:
    resolution: {integrity: sha512-Bq3SmSpyFHaWjPk8If9yc6svM8c56dB5BAtW4Qbw5jHTwwXXcTLoRMkpDJp6VL0XzlWaCHTXrkFURMYmD0sLqg==}
    engines: {node: '>=12'}

  ansi-styles@4.3.0:
    resolution: {integrity: sha512-zbB9rCJAT1rbjiVDb2hqKFHNYLxgtk8NURxZ3IZwD3F6NtxbXZQCnnSi1Lkx+IDohdPlFp222wVALIheZJQSEg==}
    engines: {node: '>=8'}

  ansi-styles@6.2.3:
    resolution: {integrity: sha512-4Dj6M28JB+oAH8kFkTLUo+a2jwOFkuqb3yucU0CANcRRUbxS0cP0nZYCGjcc3BNXwRIsUVmDGgzawme7zvJHvg==}
    engines: {node: '>=12'}

  argparse@2.0.1:
    resolution: {integrity: sha512-8+9WqebbFzpX9OR+Wa6O29asIogeRMzcGtAINdpMHHyAg10f05aSFVBbcEqGf/PXw1EjAZ+q2/bEBg3DvurK3Q==}

  aria-hidden@1.2.6:
    resolution: {integrity: sha512-ik3ZgC9dY/lYVVM++OISsaYDeg1tb0VtP5uL3ouh1koGOaUMDPpbFIei4JkFimWUFPn90sbMNMXQAIVOlnYKJA==}
    engines: {node: '>=10'}

  aria-query@5.3.2:
    resolution: {integrity: sha512-COROpnaoap1E2F000S62r6A60uHZnmlvomhfyT2DlTcrY1OrBKn2UhH7qn5wTC9zMvD0AY7csdPSNwKP+7WiQw==}
    engines: {node: '>= 0.4'}

  array-buffer-byte-length@1.0.2:
    resolution: {integrity: sha512-LHE+8BuR7RYGDKvnrmcuSq3tDcKv9OFEXQt/HpbZhY7V6h0zlUXutnAD82GiFx9rdieCMjkvtcsPqBwgUl1Iiw==}
    engines: {node: '>= 0.4'}

  array-includes@3.1.9:
    resolution: {integrity: sha512-FmeCCAenzH0KH381SPT5FZmiA/TmpndpcaShhfgEN9eCVjnFBqq3l1xrI42y8+PPLI6hypzou4GXw00WHmPBLQ==}
    engines: {node: '>= 0.4'}

  array.prototype.findlast@1.2.5:
    resolution: {integrity: sha512-CVvd6FHg1Z3POpBLxO6E6zr+rSKEQ9L6rZHAaY7lLfhKsWYUBBOuMs0e9o24oopj6H+geRCX0YJ+TJLBK2eHyQ==}
    engines: {node: '>= 0.4'}

  array.prototype.findlastindex@1.2.6:
    resolution: {integrity: sha512-F/TKATkzseUExPlfvmwQKGITM3DGTK+vkAsCZoDc5daVygbJBnjEUCbgkAvVFsgfXfX4YIqZ/27G3k3tdXrTxQ==}
    engines: {node: '>= 0.4'}

  array.prototype.flat@1.3.3:
    resolution: {integrity: sha512-rwG/ja1neyLqCuGZ5YYrznA62D4mZXg0i1cIskIUKSiqF3Cje9/wXAls9B9s1Wa2fomMsIv8czB8jZcPmxCXFg==}
    engines: {node: '>= 0.4'}

  array.prototype.flatmap@1.3.3:
    resolution: {integrity: sha512-Y7Wt51eKJSyi80hFrJCePGGNo5ktJCslFuboqJsbf57CCPcm5zztluPlc4/aD8sWsKvlwatezpV4U1efk8kpjg==}
    engines: {node: '>= 0.4'}

  array.prototype.tosorted@1.1.4:
    resolution: {integrity: sha512-p6Fx8B7b7ZhL/gmUsAy0D15WhvDccw3mnGNbZpi3pmeJdxtWsj2jEaI4Y6oo3XiHfzuSgPwKc04MYt6KgvC/wA==}
    engines: {node: '>= 0.4'}

  arraybuffer.prototype.slice@1.0.4:
    resolution: {integrity: sha512-BNoCY6SXXPQ7gF2opIP4GBE+Xw7U+pHMYKuzjgCN3GwiaIR09UUeKfheyIry77QtrCBlC0KK0q5/TER/tYh3PQ==}
    engines: {node: '>= 0.4'}

  ast-types-flow@0.0.8:
    resolution: {integrity: sha512-OH/2E5Fg20h2aPrbe+QL8JZQFko0YZaF+j4mnQ7BGhfavO7OpSLa8a0y9sBwomHdSbkhTS8TQNayBfnW5DwbvQ==}

  async-function@1.0.0:
    resolution: {integrity: sha512-hsU18Ae8CDTR6Kgu9DYf0EbCr/a5iGL0rytQDobUcdpYOKokk8LEjVphnXkDkgpi0wYVsqrXuP0bZxJaTqdgoA==}
    engines: {node: '>= 0.4'}

  autoprefixer@10.4.21:
    resolution: {integrity: sha512-O+A6LWV5LDHSJD3LjHYoNi4VLsj/Whi7k6zG12xTYaU4cQ8oxQGckXNX8cRHK5yOZ/ppVHe0ZBXGzSV9jXdVbQ==}
    engines: {node: ^10 || ^12 || >=14}
    hasBin: true
    peerDependencies:
      postcss: ^8.1.0

  available-typed-arrays@1.0.7:
    resolution: {integrity: sha512-wvUjBtSGN7+7SjNpq/9M2Tg350UZD3q62IFZLbRAR1bSMlCo1ZaeW+BJ+D090e4hIIZLBcTDWe4Mh4jvUDajzQ==}
    engines: {node: '>= 0.4'}

  axe-core@4.10.3:
    resolution: {integrity: sha512-Xm7bpRXnDSX2YE2YFfBk2FnF0ep6tmG7xPh8iHee8MIcrgq762Nkce856dYtJYLkuIoYZvGfTs/PbZhideTcEg==}
    engines: {node: '>=4'}

  axobject-query@4.1.0:
    resolution: {integrity: sha512-qIj0G9wZbMGNLjLmg1PT6v2mE9AH2zlnADJD/2tC6E00hgmhUOfEB6greHPAfLRSufHqROIUTkw6E+M3lH0PTQ==}
    engines: {node: '>= 0.4'}

  balanced-match@1.0.2:
    resolution: {integrity: sha512-3oSeUO0TMV67hN1AmbXsK4yaqU7tjiHlbxRDZOpH0KW9+CeX4bRAaX0Anxt0tx2MrpRpWwQaPwIlISEJhYU5Pw==}

  brace-expansion@1.1.12:
    resolution: {integrity: sha512-9T9UjW3r0UW5c1Q7GTwllptXwhvYmEzFhzMfZ9H7FQWt+uZePjZPjBP/W1ZEyZ1twGWom5/56TF4lPcqjnDHcg==}

  brace-expansion@2.0.2:
    resolution: {integrity: sha512-Jt0vHyM+jmUBqojB7E1NIYadt0vI0Qxjxd2TErW94wDz+E2LAm5vKMXXwg6ZZBTHPuUlDgQHKXvjGBdfcF1ZDQ==}

  braces@3.0.3:
    resolution: {integrity: sha512-yQbXgO/OSZVD2IsiLlro+7Hf6Q18EJrKSEsdoMzKePKXct3gvD8oLcOQdIzGupr5Fj+EDe8gO/lxc1BzfMpxvA==}
    engines: {node: '>=8'}

  browserslist@4.25.4:
    resolution: {integrity: sha512-4jYpcjabC606xJ3kw2QwGEZKX0Aw7sgQdZCvIK9dhVSPh76BKo+C+btT1RRofH7B+8iNpEbgGNVWiLki5q93yg==}
    engines: {node: ^6 || ^7 || ^8 || ^9 || ^10 || ^11 || ^12 || >=13.7}
    hasBin: true

  busboy@1.6.0:
    resolution: {integrity: sha512-8SFQbg/0hQ9xy3UNTB0YEnsNBbWfhf7RtnzpL7TkBiTBRfrQ9Fxcnz7VJsleJpyp6rVLvXiuORqjlHi5q+PYuA==}
    engines: {node: '>=10.16.0'}

  call-bind-apply-helpers@1.0.2:
    resolution: {integrity: sha512-Sp1ablJ0ivDkSzjcaJdxEunN5/XvksFJ2sMBFfq6x0ryhQV/2b/KwFe21cMpmHtPOSij8K99/wSfoEuTObmuMQ==}
    engines: {node: '>= 0.4'}

  call-bind@1.0.8:
    resolution: {integrity: sha512-oKlSFMcMwpUg2ednkhQ454wfWiU/ul3CkJe/PEHcTKuiX6RpbehUiFMXu13HalGZxfUwCQzZG747YXBn1im9ww==}
    engines: {node: '>= 0.4'}

  call-bound@1.0.4:
    resolution: {integrity: sha512-+ys997U96po4Kx/ABpBCqhA9EuxJaQWDQg7295H4hBphv3IZg0boBKuwYpt4YXp6MZ5AmZQnU/tyMTlRpaSejg==}
    engines: {node: '>= 0.4'}

  callsites@3.1.0:
    resolution: {integrity: sha512-P8BjAsXvZS+VIDUI11hHCQEv74YT67YUi5JJFNWIqL235sBmjX4+qx9Muvls5ivyNENctx46xQLQ3aTuE7ssaQ==}
    engines: {node: '>=6'}

  caniuse-lite@1.0.30001741:
    resolution: {integrity: sha512-QGUGitqsc8ARjLdgAfxETDhRbJ0REsP6O3I96TAth/mVjh2cYzN2u+3AzPP3aVSm2FehEItaJw1xd+IGBXWeSw==}

  chalk@4.1.2:
    resolution: {integrity: sha512-oKnbhFyRIXpUuez8iBMmyEa4nbj4IOQyuhc/wy9kY7/WVPcwIO9VA668Pu8RkO7+0G76SLROeyw9CpQ061i4mA==}
    engines: {node: '>=10'}

  chownr@3.0.0:
    resolution: {integrity: sha512-+IxzY9BZOQd/XuYPRmrvEVjF/nqj5kgT4kEq7VofrDoM1MxoRjEWkrCC3EtLi59TVawxTAn+orJwFQcrqEN1+g==}
    engines: {node: '>=18'}

  class-variance-authority@0.7.1:
    resolution: {integrity: sha512-Ka+9Trutv7G8M6WT6SeiRWz792K5qEqIGEGzXKhAE6xOWAY6pPH8U+9IY3oCMv6kqTmLsv7Xh/2w2RigkePMsg==}

  client-only@0.0.1:
    resolution: {integrity: sha512-IV3Ou0jSMzZrd3pZ48nLkT9DA7Ag1pnPzaiQhpW7c3RbcqqzvzzVu+L8gfqMp/8IM2MQtSiqaCxrrcfu8I8rMA==}

  clsx@2.1.1:
    resolution: {integrity: sha512-eYm0QWBtUrBWZWG0d386OGAw16Z995PiOVo2B7bjWSbHedGl5e0ZWaq65kOGgUSNesEIDkB9ISbTg/JK9dhCZA==}
    engines: {node: '>=6'}

  cmdk@1.0.4:
    resolution: {integrity: sha512-AnsjfHyHpQ/EFeAnG216WY7A5LiYCoZzCSygiLvfXC3H3LFGCprErteUcszaVluGOhuOTbJS3jWHrSDYPBBygg==}
    peerDependencies:
      react: ^18 || ^19 || ^19.0.0-rc
      react-dom: ^18 || ^19 || ^19.0.0-rc

  color-convert@2.0.1:
    resolution: {integrity: sha512-RRECPsj7iu/xb5oKYcsFHSppFNnsj/52OVTRKb4zP5onXwVF3zVmmToNcOfGC+CRDpfK/U584fMg38ZHCaElKQ==}
    engines: {node: '>=7.0.0'}

  color-name@1.1.4:
    resolution: {integrity: sha512-dOy+3AuW3a2wNbZHIuMZpTcgjGuLU/uBL/ubcZF9OXbDo8ff4O8yVp5Bf0efS8uEoYo5q4Fx7dY9OgQGXgAsQA==}

  concat-map@0.0.1:
    resolution: {integrity: sha512-/Srv4dswyQNBfohGpz9o6Yb3Gz3SrUDqBH5rTuhGR7ahtlbYKnVxw2bCFMRljaA7EXHaXZ8wsHdodFvbkhKmqg==}

  cross-spawn@7.0.6:
    resolution: {integrity: sha512-uV2QOWP2nWzsy2aMp8aRibhi9dlzF5Hgh5SHaB9OiTGEyDTiJJyx0uy51QXdyWbtAHNua4XJzUKca3OzKUd3vA==}
    engines: {node: '>= 8'}

  csstype@3.1.3:
    resolution: {integrity: sha512-M1uQkMl8rQK/szD0LNhtqxIPLpimGm8sOBwU7lLnCpSbTyY3yeU1Vc7l4KT5zT4s/yOxHH5O7tIuuLOCnLADRw==}

  d3-array@3.2.4:
    resolution: {integrity: sha512-tdQAmyA18i4J7wprpYq8ClcxZy3SC31QMeByyCFyRt7BVHdREQZ5lpzoe5mFEYZUWe+oq8HBvk9JjpibyEV4Jg==}
    engines: {node: '>=12'}

  d3-color@3.1.0:
    resolution: {integrity: sha512-zg/chbXyeBtMQ1LbD/WSoW2DpC3I0mpmPdW+ynRTj/x2DAWYrIY7qeZIHidozwV24m4iavr15lNwIwLxRmOxhA==}
    engines: {node: '>=12'}

  d3-ease@3.0.1:
    resolution: {integrity: sha512-wR/XK3D3XcLIZwpbvQwQ5fK+8Ykds1ip7A2Txe0yxncXSdq1L9skcG7blcedkOX+ZcgxGAmLX1FrRGbADwzi0w==}
    engines: {node: '>=12'}

  d3-format@3.1.0:
    resolution: {integrity: sha512-YyUI6AEuY/Wpt8KWLgZHsIU86atmikuoOmCfommt0LYHiQSPjvX2AcFc38PX0CBpr2RCyZhjex+NS/LPOv6YqA==}
    engines: {node: '>=12'}

  d3-interpolate@3.0.1:
    resolution: {integrity: sha512-3bYs1rOD33uo8aqJfKP3JWPAibgw8Zm2+L9vBKEHJ2Rg+viTR7o5Mmv5mZcieN+FRYaAOWX5SJATX6k1PWz72g==}
    engines: {node: '>=12'}

  d3-path@3.1.0:
    resolution: {integrity: sha512-p3KP5HCf/bvjBSSKuXid6Zqijx7wIfNW+J/maPs+iwR35at5JCbLUT0LzF1cnjbCHWhqzQTIN2Jpe8pRebIEFQ==}
    engines: {node: '>=12'}

  d3-scale@4.0.2:
    resolution: {integrity: sha512-GZW464g1SH7ag3Y7hXjf8RoUuAFIqklOAq3MRl4OaWabTFJY9PN/E1YklhXLh+OQ3fM9yS2nOkCoS+WLZ6kvxQ==}
    engines: {node: '>=12'}

  d3-shape@3.2.0:
    resolution: {integrity: sha512-SaLBuwGm3MOViRq2ABk3eLoxwZELpH6zhl3FbAoJ7Vm1gofKx6El1Ib5z23NUEhF9AsGl7y+dzLe5Cw2AArGTA==}
    engines: {node: '>=12'}

  d3-time-format@4.1.0:
    resolution: {integrity: sha512-dJxPBlzC7NugB2PDLwo9Q8JiTR3M3e4/XANkreKSUxF8vvXKqm1Yfq4Q5dl8budlunRVlUUaDUgFt7eA8D6NLg==}
    engines: {node: '>=12'}

  d3-time@3.1.0:
    resolution: {integrity: sha512-VqKjzBLejbSMT4IgbmVgDjpkYrNWUYJnbCGo874u7MMKIWsILRX+OpX/gTk8MqjpT1A/c6HY2dCA77ZN0lkQ2Q==}
    engines: {node: '>=12'}

  d3-timer@3.0.1:
    resolution: {integrity: sha512-ndfJ/JxxMd3nw31uyKoY2naivF+r29V+Lc0svZxe1JvvIRmi8hUsrMvdOwgS1o6uBHmiz91geQ0ylPP0aj1VUA==}
    engines: {node: '>=12'}

  damerau-levenshtein@1.0.8:
    resolution: {integrity: sha512-sdQSFB7+llfUcQHUQO3+B8ERRj0Oa4w9POWMI/puGtuf7gFywGmkaLCElnudfTiKZV+NvHqL0ifzdrI8Ro7ESA==}

  data-view-buffer@1.0.2:
    resolution: {integrity: sha512-EmKO5V3OLXh1rtK2wgXRansaK1/mtVdTUEiEI0W8RkvgT05kfxaH29PliLnpLP73yYO6142Q72QNa8Wx/A5CqQ==}
    engines: {node: '>= 0.4'}

  data-view-byte-length@1.0.2:
    resolution: {integrity: sha512-tuhGbE6CfTM9+5ANGf+oQb72Ky/0+s3xKUpHvShfiz2RxMFgFPjsXuRLBVMtvMs15awe45SRb83D6wH4ew6wlQ==}
    engines: {node: '>= 0.4'}

  data-view-byte-offset@1.0.1:
    resolution: {integrity: sha512-BS8PfmtDGnrgYdOonGZQdLZslWIeCGFP9tpan0hi1Co2Zr2NKADsvGYA8XxuG/4UWgJ6Cjtv+YJnB6MM69QGlQ==}
    engines: {node: '>= 0.4'}

  date-fns-jalali@4.1.0-0:
    resolution: {integrity: sha512-hTIP/z+t+qKwBDcmmsnmjWTduxCg+5KfdqWQvb2X/8C9+knYY6epN/pfxdDuyVlSVeFz0sM5eEfwIUQ70U4ckg==}

  date-fns@4.1.0:
    resolution: {integrity: sha512-Ukq0owbQXxa/U3EGtsdVBkR1w7KOQ5gIBqdH2hkvknzZPYvBxb/aa6E8L7tmjFtkwZBu3UXBbjIgPo/Ez4xaNg==}

  debug@3.2.7:
    resolution: {integrity: sha512-CFjzYYAi4ThfiQvizrFQevTTXHtnCqWfe7x1AhgEscTz6ZbLbfoLRLPugTQyBth6f8ZERVUSyWHFD/7Wu4t1XQ==}
    peerDependencies:
      supports-color: '*'
    peerDependenciesMeta:
      supports-color:
        optional: true

  debug@4.4.3:
    resolution: {integrity: sha512-RGwwWnwQvkVfavKVt22FGLw+xYSdzARwm0ru6DhTVA3umU5hZc28V3kO4stgYryrTlLpuvgI9GiijltAjNbcqA==}
    engines: {node: '>=6.0'}
    peerDependencies:
      supports-color: '*'
    peerDependenciesMeta:
      supports-color:
        optional: true

  decimal.js-light@2.5.1:
    resolution: {integrity: sha512-qIMFpTMZmny+MMIitAB6D7iVPEorVw6YQRWkvarTkT4tBeSLLiHzcwj6q0MmYSFCiVpiqPJTJEYIrpcPzVEIvg==}

  deep-is@0.1.4:
    resolution: {integrity: sha512-oIPzksmTg4/MriiaYGO+okXDT7ztn/w3Eptv/+gSIdMdKsJo0u4CfYNFJPy+4SKMuCqGw2wxnA+URMg3t8a/bQ==}

  define-data-property@1.1.4:
    resolution: {integrity: sha512-rBMvIzlpA8v6E+SJZoo++HAYqsLrkg7MSfIinMPFhmkorw7X+dOXVJQs+QT69zGkzMyfDnIMN2Wid1+NbL3T+A==}
    engines: {node: '>= 0.4'}

  define-properties@1.2.1:
    resolution: {integrity: sha512-8QmQKqEASLd5nx0U1B1okLElbUuuttJ/AnYmRXbbbGDWh6uS208EjD4Xqq/I9wK7u0v6O08XhTWnt5XtEbR6Dg==}
    engines: {node: '>= 0.4'}

  detect-libc@2.0.4:
    resolution: {integrity: sha512-3UDv+G9CsCKO1WKMGw9fwq/SWJYbI0c5Y7LU1AXYoDdbhE2AHQ6N6Nb34sG8Fj7T5APy8qXDCKuuIHd1BR0tVA==}
    engines: {node: '>=8'}

  detect-node-es@1.1.0:
    resolution: {integrity: sha512-ypdmJU/TbBby2Dxibuv7ZLW3Bs1QEmM7nHjEANfohJLvE0XVujisn1qPJcZxg+qDucsr+bP6fLD1rPS3AhJ7EQ==}

  doctrine@2.1.0:
    resolution: {integrity: sha512-35mSku4ZXK0vfCuHEDAwt55dg2jNajHZ1odvF+8SSr82EsZY4QmXfuWso8oEd8zRhVObSN18aM0CjSdoBX7zIw==}
    engines: {node: '>=0.10.0'}

  doctrine@3.0.0:
    resolution: {integrity: sha512-yS+Q5i3hBf7GBkd4KG8a7eBNNWNGLTaEwwYWUijIYM7zrlYDM0BFXHjjPWlWZ1Rg7UaddZeIDmi9jF3HmqiQ2w==}
    engines: {node: '>=6.0.0'}

  dom-helpers@5.2.1:
    resolution: {integrity: sha512-nRCa7CK3VTrM2NmGkIy4cbK7IZlgBE/PYMn55rrXefr5xXDP0LdtfPnblFDoVdcAfslJ7or6iqAUnx0CCGIWQA==}

  dunder-proto@1.0.1:
    resolution: {integrity: sha512-KIN/nDJBQRcXw0MLVhZE9iQHmG68qAVIBg9CqmUYjmQIhgij9U5MFvrqkUL5FbtyyzZuOeOt0zdeRe4UY7ct+A==}
    engines: {node: '>= 0.4'}

  eastasianwidth@0.2.0:
    resolution: {integrity: sha512-I88TYZWc9XiYHRQ4/3c5rjjfgkjhLyW2luGIheGERbNQ6OY7yTybanSpDXZa8y7VUP9YmDcYa+eyq4ca7iLqWA==}

  electron-to-chromium@1.5.215:
    resolution: {integrity: sha512-TIvGp57UpeNetj/wV/xpFNpWGb0b/ROw372lHPx5Aafx02gjTBtWnEEcaSX3W2dLM3OSdGGyHX/cHl01JQsLaQ==}

  embla-carousel-react@8.5.1:
    resolution: {integrity: sha512-z9Y0K84BJvhChXgqn2CFYbfEi6AwEr+FFVVKm/MqbTQ2zIzO1VQri6w67LcfpVF0AjbhwVMywDZqY4alYkjW5w==}
    peerDependencies:
      react: ^16.8.0 || ^17.0.1 || ^18.0.0 || ^19.0.0 || ^19.0.0-rc

  embla-carousel-reactive-utils@8.5.1:
    resolution: {integrity: sha512-n7VSoGIiiDIc4MfXF3ZRTO59KDp820QDuyBDGlt5/65+lumPHxX2JLz0EZ23hZ4eg4vZGUXwMkYv02fw2JVo/A==}
    peerDependencies:
      embla-carousel: 8.5.1

  embla-carousel@8.5.1:
    resolution: {integrity: sha512-JUb5+FOHobSiWQ2EJNaueCNT/cQU9L6XWBbWmorWPQT9bkbk+fhsuLr8wWrzXKagO3oWszBO7MSx+GfaRk4E6A==}

  emoji-regex@8.0.0:
    resolution: {integrity: sha512-MSjYzcWNOA0ewAHpz0MxpYFvwg6yjy1NG3xteoqz644VCo/RPgnr1/GGt+ic3iJTzQ8Eu3TdM14SawnVUmGE6A==}

  emoji-regex@9.2.2:
    resolution: {integrity: sha512-L18DaJsXSUk2+42pv8mLs5jJT2hqFkFE4j21wOmgbUqsZ2hL72NsUU785g9RXgo3s0ZNgVl42TiHp3ZtOv/Vyg==}

  enhanced-resolve@5.18.3:
    resolution: {integrity: sha512-d4lC8xfavMeBjzGr2vECC3fsGXziXZQyJxD868h2M/mBI3PwAuODxAkLkq5HYuvrPYcUtiLzsTo8U3PgX3Ocww==}
    engines: {node: '>=10.13.0'}

  es-abstract@1.24.0:
    resolution: {integrity: sha512-WSzPgsdLtTcQwm4CROfS5ju2Wa1QQcVeT37jFjYzdFz1r9ahadC8B8/a4qxJxM+09F18iumCdRmlr96ZYkQvEg==}
    engines: {node: '>= 0.4'}

  es-define-property@1.0.1:
    resolution: {integrity: sha512-e3nRfgfUZ4rNGL232gUgX06QNyyez04KdjFrF+LTRoOXmrOgFKDg4BCdsjW8EnT69eqdYGmRpJwiPVYNrCaW3g==}
    engines: {node: '>= 0.4'}

  es-errors@1.3.0:
    resolution: {integrity: sha512-Zf5H2Kxt2xjTvbJvP2ZWLEICxA6j+hAmMzIlypy4xcBg1vKVnx89Wy0GbS+kf5cwCVFFzdCFh2XSCFNULS6csw==}
    engines: {node: '>= 0.4'}

  es-iterator-helpers@1.2.1:
    resolution: {integrity: sha512-uDn+FE1yrDzyC0pCo961B2IHbdM8y/ACZsKD4dG6WqrjV53BADjwa7D+1aom2rsNVfLyDgU/eigvlJGJ08OQ4w==}
    engines: {node: '>= 0.4'}

  es-object-atoms@1.1.1:
    resolution: {integrity: sha512-FGgH2h8zKNim9ljj7dankFPcICIK9Cp5bm+c2gQSYePhpaG5+esrLODihIorn+Pe6FGJzWhXQotPv73jTaldXA==}
    engines: {node: '>= 0.4'}

  es-set-tostringtag@2.1.0:
    resolution: {integrity: sha512-j6vWzfrGVfyXxge+O0x5sh6cvxAog0a/4Rdd2K36zCMV5eJ+/+tOAngRO8cODMNWbVRdVlmGZQL2YS3yR8bIUA==}
    engines: {node: '>= 0.4'}

  es-shim-unscopables@1.1.0:
    resolution: {integrity: sha512-d9T8ucsEhh8Bi1woXCf+TIKDIROLG5WCkxg8geBCbvk22kzwC5G2OnXVMO6FUsvQlgUUXQ2itephWDLqDzbeCw==}
    engines: {node: '>= 0.4'}

  es-to-primitive@1.3.0:
    resolution: {integrity: sha512-w+5mJ3GuFL+NjVtJlvydShqE1eN3h3PbI7/5LAsYJP/2qtuMXjfL2LpHSRqo4b4eSF5K/DH1JXKUAHSB2UW50g==}
    engines: {node: '>= 0.4'}

  escalade@3.2.0:
    resolution: {integrity: sha512-WUj2qlxaQtO4g6Pq5c29GTcWGDyd8itL8zTlipgECz3JesAiiOKotd8JU6otB3PACgG6xkJUyVhboMS+bje/jA==}
    engines: {node: '>=6'}

  escape-string-regexp@4.0.0:
    resolution: {integrity: sha512-TtpcNJ3XAzx3Gq8sWRzJaVajRs0uVxA2YAkdb1jm2YkPz4G6egUFAyA3n5vtEIZefPk5Wa4UXbKuS5fKkJWdgA==}
    engines: {node: '>=10'}

  eslint-config-next@14.2.32:
    resolution: {integrity: sha512-mP/NmYtDBsKlKIOBnH+CW+pYeyR3wBhE+26DAqQ0/aRtEBeTEjgY2wAFUugUELkTLmrX6PpuMSSTpOhz7j9kdQ==}
    peerDependencies:
      eslint: ^7.23.0 || ^8.0.0
      typescript: '>=3.3.1'
    peerDependenciesMeta:
      typescript:
        optional: true

  eslint-import-resolver-node@0.3.9:
    resolution: {integrity: sha512-WFj2isz22JahUv+B788TlO3N6zL3nNJGU8CcZbPZvVEkBPaJdCV4vy5wyghty5ROFbCRnm132v8BScu5/1BQ8g==}

  eslint-import-resolver-typescript@3.10.1:
    resolution: {integrity: sha512-A1rHYb06zjMGAxdLSkN2fXPBwuSaQ0iO5M/hdyS0Ajj1VBaRp0sPD3dn1FhME3c/JluGFbwSxyCfqdSbtQLAHQ==}
    engines: {node: ^14.18.0 || >=16.0.0}
    peerDependencies:
      eslint: '*'
      eslint-plugin-import: '*'
      eslint-plugin-import-x: '*'
    peerDependenciesMeta:
      eslint-plugin-import:
        optional: true
      eslint-plugin-import-x:
        optional: true

  eslint-module-utils@2.12.1:
    resolution: {integrity: sha512-L8jSWTze7K2mTg0vos/RuLRS5soomksDPoJLXIslC7c8Wmut3bx7CPpJijDcBZtxQ5lrbUdM+s0OlNbz0DCDNw==}
    engines: {node: '>=4'}
    peerDependencies:
      '@typescript-eslint/parser': '*'
      eslint: '*'
      eslint-import-resolver-node: '*'
      eslint-import-resolver-typescript: '*'
      eslint-import-resolver-webpack: '*'
    peerDependenciesMeta:
      '@typescript-eslint/parser':
        optional: true
      eslint:
        optional: true
      eslint-import-resolver-node:
        optional: true
      eslint-import-resolver-typescript:
        optional: true
      eslint-import-resolver-webpack:
        optional: true

  eslint-plugin-import@2.32.0:
    resolution: {integrity: sha512-whOE1HFo/qJDyX4SnXzP4N6zOWn79WhnCUY/iDR0mPfQZO8wcYE4JClzI2oZrhBnnMUCBCHZhO6VQyoBU95mZA==}
    engines: {node: '>=4'}
    peerDependencies:
      '@typescript-eslint/parser': '*'
      eslint: ^2 || ^3 || ^4 || ^5 || ^6 || ^7.2.0 || ^8 || ^9
    peerDependenciesMeta:
      '@typescript-eslint/parser':
        optional: true

  eslint-plugin-jsx-a11y@6.10.2:
    resolution: {integrity: sha512-scB3nz4WmG75pV8+3eRUQOHZlNSUhFNq37xnpgRkCCELU3XMvXAxLk1eqWWyE22Ki4Q01Fnsw9BA3cJHDPgn2Q==}
    engines: {node: '>=4.0'}
    peerDependencies:
      eslint: ^3 || ^4 || ^5 || ^6 || ^7 || ^8 || ^9

  eslint-plugin-react-hooks@5.0.0-canary-7118f5dd7-20230705:
    resolution: {integrity: sha512-AZYbMo/NW9chdL7vk6HQzQhT+PvTAEVqWk9ziruUoW2kAOcN5qNyelv70e0F1VNQAbvutOC9oc+xfWycI9FxDw==}
    engines: {node: '>=10'}
    peerDependencies:
      eslint: ^3.0.0 || ^4.0.0 || ^5.0.0 || ^6.0.0 || ^7.0.0 || ^8.0.0-0

  eslint-plugin-react@7.37.5:
    resolution: {integrity: sha512-Qteup0SqU15kdocexFNAJMvCJEfa2xUKNV4CC1xsVMrIIqEy3SQ/rqyxCWNzfrd3/ldy6HMlD2e0JDVpDg2qIA==}
    engines: {node: '>=4'}
    peerDependencies:
      eslint: ^3 || ^4 || ^5 || ^6 || ^7 || ^8 || ^9.7

  eslint-scope@7.2.2:
    resolution: {integrity: sha512-dOt21O7lTMhDM+X9mB4GX+DZrZtCUJPL/wlcTqxyrx5IvO0IYtILdtrQGQp+8n5S0gwSVmOf9NQrjMOgfQZlIg==}
    engines: {node: ^12.22.0 || ^14.17.0 || >=16.0.0}

  eslint-visitor-keys@3.4.3:
    resolution: {integrity: sha512-wpc+LXeiyiisxPlEkUzU6svyS1frIO3Mgxj1fdy7Pm8Ygzguax2N3Fa/D/ag1WqbOprdI+uY6wMUl8/a2G+iag==}
    engines: {node: ^12.22.0 || ^14.17.0 || >=16.0.0}

  eslint-visitor-keys@4.2.1:
    resolution: {integrity: sha512-Uhdk5sfqcee/9H/rCOJikYz67o0a2Tw2hGRPOG2Y1R2dg7brRe1uG0yaNQDHu+TO/uQPF/5eCapvYSmHUjt7JQ==}
    engines: {node: ^18.18.0 || ^20.9.0 || >=21.1.0}

  eslint@8.57.1:
    resolution: {integrity: sha512-ypowyDxpVSYpkXr9WPv2PAZCtNip1Mv5KTW0SCurXv/9iOpcrH9PaqUElksqEB6pChqHGDRCFTyrZlGhnLNGiA==}
    engines: {node: ^12.22.0 || ^14.17.0 || >=16.0.0}
    deprecated: This version is no longer supported. Please see https://eslint.org/version-support for other options.
    hasBin: true

  espree@9.6.1:
    resolution: {integrity: sha512-oruZaFkjorTpF32kDSI5/75ViwGeZginGGy2NoOSg3Q9bnwlnmDm4HLnkl0RE3n+njDXR037aY1+x58Z/zFdwQ==}
    engines: {node: ^12.22.0 || ^14.17.0 || >=16.0.0}

  esquery@1.6.0:
    resolution: {integrity: sha512-ca9pw9fomFcKPvFLXhBKUK90ZvGibiGOvRJNbjljY7s7uq/5YO4BOzcYtJqExdx99rF6aAcnRxHmcUHcz6sQsg==}
    engines: {node: '>=0.10'}

  esrecurse@4.3.0:
    resolution: {integrity: sha512-KmfKL3b6G+RXvP8N1vr3Tq1kL/oCFgn2NYXEtqP8/L3pKapUA4G8cFVaoF3SU323CD4XypR/ffioHmkti6/Tag==}
    engines: {node: '>=4.0'}

  estraverse@5.3.0:
    resolution: {integrity: sha512-MMdARuVEQziNTeJD8DgMqmhwR11BRQ/cBP+pLtYdSTnf3MIO8fFeiINEbX36ZdNlfU/7A9f3gUw49B3oQsvwBA==}
    engines: {node: '>=4.0'}

  esutils@2.0.3:
    resolution: {integrity: sha512-kVscqXk4OCp68SZ0dkgEKVi6/8ij300KBWTJq32P/dYeWTSwK41WyTxalN1eRmA5Z9UU/LX9D7FWSmV9SAYx6g==}
    engines: {node: '>=0.10.0'}

  eventemitter3@4.0.7:
    resolution: {integrity: sha512-8guHBZCwKnFhYdHr2ysuRWErTwhoN2X8XELRlrRwpmfeY2jjuUN4taQMsULKUVo1K4DvZl+0pgfyoysHxvmvEw==}

  eventsource-parser@3.0.6:
    resolution: {integrity: sha512-Vo1ab+QXPzZ4tCa8SwIHJFaSzy4R6SHf7BY79rFBDf0idraZWAkYrDjDj8uWaSm3S2TK+hJ7/t1CEmZ7jXw+pg==}
    engines: {node: '>=18.0.0'}

  fast-deep-equal@3.1.3:
    resolution: {integrity: sha512-f3qQ9oQy9j2AhBe/H9VC91wLmKBCCU/gDOnKNAYG5hswO7BLKj09Hc5HYNz9cGI++xlpDCIgDaitVs03ATR84Q==}

  fast-equals@5.2.2:
    resolution: {integrity: sha512-V7/RktU11J3I36Nwq2JnZEM7tNm17eBJz+u25qdxBZeCKiX6BkVSZQjwWIr+IobgnZy+ag73tTZgZi7tr0LrBw==}
    engines: {node: '>=6.0.0'}

  fast-glob@3.3.3:
    resolution: {integrity: sha512-7MptL8U0cqcFdzIzwOTHoilX9x5BrNqye7Z/LuC7kCMRio1EMSyqRK3BEAUD7sXRq4iT4AzTVuZdhgQ2TCvYLg==}
    engines: {node: '>=8.6.0'}

  fast-json-stable-stringify@2.1.0:
    resolution: {integrity: sha512-lhd/wF+Lk98HZoTCtlVraHtfh5XYijIjalXck7saUtuanSDyLMxnHhSXEDJqHxD7msR8D0uCmqlkwjCV8xvwHw==}

  fast-levenshtein@2.0.6:
    resolution: {integrity: sha512-DCXu6Ifhqcks7TZKY3Hxp3y6qphY5SJZmrWMDrKcERSOXWQdMhU9Ig/PYrzyw/ul9jOIyh0N4M0tbC5hodg8dw==}

  fastq@1.19.1:
    resolution: {integrity: sha512-GwLTyxkCXjXbxqIhTsMI2Nui8huMPtnxg7krajPJAjnEG/iiOS7i+zCtWGZR9G0NBKbXKh6X9m9UIsYX/N6vvQ==}

  fdir@6.5.0:
    resolution: {integrity: sha512-tIbYtZbucOs0BRGqPJkshJUYdL+SDH7dVM8gjy+ERp3WAUjLEFJE+02kanyHtwjWOnwrKYBiwAmM0p4kLJAnXg==}
    engines: {node: '>=12.0.0'}
    peerDependencies:
      picomatch: ^3 || ^4
    peerDependenciesMeta:
      picomatch:
        optional: true

  file-entry-cache@6.0.1:
    resolution: {integrity: sha512-7Gps/XWymbLk2QLYK4NzpMOrYjMhdIxXuIvy2QBsLE6ljuodKvdkWs/cpyJJ3CVIVpH0Oi1Hvg1ovbMzLdFBBg==}
    engines: {node: ^10.12.0 || >=12.0.0}

  fill-range@7.1.1:
    resolution: {integrity: sha512-YsGpe3WHLK8ZYi4tWDg2Jy3ebRz2rXowDxnld4bkQB00cc/1Zw9AWnC0i9ztDJitivtQvaI9KaLyKrc+hBW0yg==}
    engines: {node: '>=8'}

  find-up@5.0.0:
    resolution: {integrity: sha512-78/PXT1wlLLDgTzDs7sjq9hzz0vXD+zn+7wypEe4fXQxCmdmqfGsEPQxmiCSQI3ajFV91bVSsvNtrJRiW6nGng==}
    engines: {node: '>=10'}

  flat-cache@3.2.0:
    resolution: {integrity: sha512-CYcENa+FtcUKLmhhqyctpclsq7QF38pKjZHsGNiSQF5r4FtoKDWabFDl3hzaEQMvT1LHEysw5twgLvpYYb4vbw==}
    engines: {node: ^10.12.0 || >=12.0.0}

  flatted@3.3.3:
    resolution: {integrity: sha512-GX+ysw4PBCz0PzosHDepZGANEuFCMLrnRTiEy9McGjmkCQYwRq4A/X786G/fjM/+OjsWSU1ZrY5qyARZmO/uwg==}

  for-each@0.3.5:
    resolution: {integrity: sha512-dKx12eRCVIzqCxFGplyFKJMPvLEWgmNtUrpTiJIR5u97zEhRG8ySrtboPHZXx7daLxQVrl643cTzbab2tkQjxg==}
    engines: {node: '>= 0.4'}

  foreground-child@3.3.1:
    resolution: {integrity: sha512-gIXjKqtFuWEgzFRJA9WCQeSJLZDjgJUOMCMzxtvFq/37KojM1BFGufqsCy0r4qSQmYLsZYMeyRqzIWOMup03sw==}
    engines: {node: '>=14'}

  fraction.js@4.3.7:
    resolution: {integrity: sha512-ZsDfxO51wGAXREY55a7la9LScWpwv9RxIrYABrlvOFBlH/ShPnrtsXeuUIfXKKOVicNxQ+o8JTbJvjS4M89yew==}

  fs.realpath@1.0.0:
    resolution: {integrity: sha512-OO0pH2lK6a0hZnAdau5ItzHPI6pUlvI7jMVnxUQRtw4owF2wk8lOSabtGDCTP4Ggrg2MbGnWO9X8K1t4+fGMDw==}

  function-bind@1.1.2:
    resolution: {integrity: sha512-7XHNxH7qX9xG5mIwxkhumTox/MIRNcOgDrxWsMt2pAr23WHp6MrRlN7FBSFpCpr+oVO0F744iUgR82nJMfG2SA==}

  function.prototype.name@1.1.8:
    resolution: {integrity: sha512-e5iwyodOHhbMr/yNrc7fDYG4qlbIvI5gajyzPnb5TCwyhjApznQh1BMFou9b30SevY43gCJKXycoCBjMbsuW0Q==}
    engines: {node: '>= 0.4'}

  functions-have-names@1.2.3:
    resolution: {integrity: sha512-xckBUXyTIqT97tq2x2AMb+g163b5JFysYk0x4qxNFwbfQkmNZoiRHb6sPzI9/QV33WeuvVYBUIiD4NzNIyqaRQ==}

  geist@1.5.1:
    resolution: {integrity: sha512-mAHZxIsL2o3ZITFaBVFBnwyDOw+zNLYum6A6nIjpzCGIO8QtC3V76XF2RnZTyLx1wlDTmMDy8jg3Ib52MIjGvQ==}
    peerDependencies:
      next: '>=13.2.0'

  get-intrinsic@1.3.0:
    resolution: {integrity: sha512-9fSjSaos/fRIVIp+xSJlE6lfwhES7LNtKaCBIamHsjr2na1BiABJPo0mOjjz8GJDURarmCPGqaiVg5mfjb98CQ==}
    engines: {node: '>= 0.4'}

  get-nonce@1.0.1:
    resolution: {integrity: sha512-FJhYRoDaiatfEkUK8HKlicmu/3SGFD51q3itKDGoSTysQJBnfOcxU5GxnhE1E6soB76MbT0MBtnKJuXyAx+96Q==}
    engines: {node: '>=6'}

  get-proto@1.0.1:
    resolution: {integrity: sha512-sTSfBjoXBp89JvIKIefqw7U2CCebsc74kiY6awiGogKtoSGbgjYE/G/+l9sF3MWFPNc9IcoOC4ODfKHfxFmp0g==}
    engines: {node: '>= 0.4'}

  get-symbol-description@1.1.0:
    resolution: {integrity: sha512-w9UMqWwJxHNOvoNzSJ2oPF5wvYcvP7jUvYzhp67yEhTi17ZDBBC1z9pTdGuzjD+EFIqLSYRweZjqfiPzQ06Ebg==}
    engines: {node: '>= 0.4'}

  get-tsconfig@4.10.1:
    resolution: {integrity: sha512-auHyJ4AgMz7vgS8Hp3N6HXSmlMdUyhSUrfBF16w153rxtLIEOE+HGqaBppczZvnHLqQJfiHotCYpNhl0lUROFQ==}

  glob-parent@5.1.2:
    resolution: {integrity: sha512-AOIgSQCepiJYwP3ARnGx+5VnTu2HBYdzbGP45eLw1vr3zB3vZLeyed1sC9hnbcOc9/SrMyM5RPQrkGz4aS9Zow==}
    engines: {node: '>= 6'}

  glob-parent@6.0.2:
    resolution: {integrity: sha512-XxwI8EOhVQgWp6iDL+3b0r86f4d6AX6zSU55HfB4ydCEuXLXc5FcYeOu+nnGftS4TEju/11rt4KJPTMgbfmv4A==}
    engines: {node: '>=10.13.0'}

  glob@10.3.10:
    resolution: {integrity: sha512-fa46+tv1Ak0UPK1TOy/pZrIybNNt4HCv7SDzwyfiOZkvZLEbjsZkJBPtDHVshZjbecAoAGSC20MjLDG/qr679g==}
    engines: {node: '>=16 || 14 >=14.17'}
    hasBin: true

  glob@7.2.3:
    resolution: {integrity: sha512-nFR0zLpU2YCaRxwoCJvL6UvCH2JFyFVIvwTLsIf21AuHlMskA1hhTdk+LlYJtOlYt9v6dvszD2BGRqBL+iQK9Q==}
    deprecated: Glob versions prior to v9 are no longer supported

  globals@13.24.0:
    resolution: {integrity: sha512-AhO5QUcj8llrbG09iWhPU2B204J1xnPeL8kQmVorSsy+Sjj1sk8gIyh6cUocGmH4L0UuhAJy+hJMRA4mgA4mFQ==}
    engines: {node: '>=8'}

  globalthis@1.0.4:
    resolution: {integrity: sha512-DpLKbNU4WylpxJykQujfCcwYWiV/Jhm50Goo0wrVILAv5jOr9d+H+UR3PhSCD2rCCEIg0uc+G+muBTwD54JhDQ==}
    engines: {node: '>= 0.4'}

  gopd@1.2.0:
    resolution: {integrity: sha512-ZUKRh6/kUFoAiTAtTYPZJ3hw9wNxx+BIBOijnlG9PnrJsCcSjs1wyyD6vJpaYtgnzDrKYRSqf3OO6Rfa93xsRg==}
    engines: {node: '>= 0.4'}

  graceful-fs@4.2.11:
    resolution: {integrity: sha512-RbJ5/jmFcNNCcDV5o9eTnBLJ/HszWV0P73bc+Ff4nS/rJj+YaS6IGyiOL0VoBYX+l1Wrl3k63h/KrH+nhJ0XvQ==}

  graphemer@1.4.0:
    resolution: {integrity: sha512-EtKwoO6kxCL9WO5xipiHTZlSzBm7WLT627TqC/uVRd0HKmq8NXyebnNYxDoBi7wt8eTWrUrKXCOVaFq9x1kgag==}

  has-bigints@1.1.0:
    resolution: {integrity: sha512-R3pbpkcIqv2Pm3dUwgjclDRVmWpTJW2DcMzcIhEXEx1oh/CEMObMm3KLmRJOdvhM7o4uQBnwr8pzRK2sJWIqfg==}
    engines: {node: '>= 0.4'}

  has-flag@4.0.0:
    resolution: {integrity: sha512-EykJT/Q1KjTWctppgIAgfSO0tKVuZUjhgMr17kqTumMl6Afv3EISleU7qZUzoXDFTAHTDC4NOoG/ZxU3EvlMPQ==}
    engines: {node: '>=8'}

  has-property-descriptors@1.0.2:
    resolution: {integrity: sha512-55JNKuIW+vq4Ke1BjOTjM2YctQIvCT7GFzHwmfZPGo5wnrgkid0YQtnAleFSqumZm4az3n2BS+erby5ipJdgrg==}

  has-proto@1.2.0:
    resolution: {integrity: sha512-KIL7eQPfHQRC8+XluaIw7BHUwwqL19bQn4hzNgdr+1wXoU0KKj6rufu47lhY7KbJR2C6T6+PfyN0Ea7wkSS+qQ==}
    engines: {node: '>= 0.4'}

  has-symbols@1.1.0:
    resolution: {integrity: sha512-1cDNdwJ2Jaohmb3sg4OmKaMBwuC48sYni5HUw2DvsC8LjGTLK9h+eb1X6RyuOHe4hT0ULCW68iomhjUoKUqlPQ==}
    engines: {node: '>= 0.4'}

  has-tostringtag@1.0.2:
    resolution: {integrity: sha512-NqADB8VjPFLM2V0VvHUewwwsw0ZWBaIdgo+ieHtK3hasLz4qeCRjYcqfB6AQrBggRKppKF8L52/VqdVsO47Dlw==}
    engines: {node: '>= 0.4'}

  hasown@2.0.2:
    resolution: {integrity: sha512-0hJU9SCPvmMzIBdZFqNPXWa6dqh7WdH0cII9y+CyS8rG3nL48Bclra9HmKhVVUHyPWNH5Y7xDwAB7bfgSjkUMQ==}
    engines: {node: '>= 0.4'}

  ignore@5.3.2:
    resolution: {integrity: sha512-hsBTNUqQTDwkWtcdYI2i06Y/nUBEsNEDJKjWdigLvegy8kDuJAS8uRlpkkcQpyEXL0Z/pjDy5HBmMjRCJ2gq+g==}
    engines: {node: '>= 4'}

  ignore@7.0.5:
    resolution: {integrity: sha512-Hs59xBNfUIunMFgWAbGX5cq6893IbWg4KnrjbYwX3tx0ztorVgTDA6B2sxf8ejHJ4wz8BqGUMYlnzNBer5NvGg==}
    engines: {node: '>= 4'}

  import-fresh@3.3.1:
    resolution: {integrity: sha512-TR3KfrTZTYLPB6jUjfx6MF9WcWrHL9su5TObK4ZkYgBdWKPOFoSoQIdEuTuR82pmtxH2spWG9h6etwfr1pLBqQ==}
    engines: {node: '>=6'}

  imurmurhash@0.1.4:
    resolution: {integrity: sha512-JmXMZ6wuvDmLiHEml9ykzqO6lwFbof0GG4IkcGaENdCRDDmMVnny7s5HsIgHCbaq0w2MyPhDqkhTUgS2LU2PHA==}
    engines: {node: '>=0.8.19'}

  inflight@1.0.6:
    resolution: {integrity: sha512-k92I/b08q4wvFscXCLvqfsHCrjrF7yiXsQuIVvVE7N82W3+aqpzuUdBbfhWcy/FZR3/4IgflMgKLOsvPDrGCJA==}
    deprecated: This module is not supported, and leaks memory. Do not use it. Check out lru-cache if you want a good and tested way to coalesce async requests by a key value, which is much more comprehensive and powerful.

  inherits@2.0.4:
    resolution: {integrity: sha512-k/vGaX4/Yla3WzyMCvTQOXYeIHvqOKtnqBduzTHpzpQZzAskKMhZ2K+EnBiSM9zGSoIFeMpXKxa4dYeZIQqewQ==}

  input-otp@1.4.1:
    resolution: {integrity: sha512-+yvpmKYKHi9jIGngxagY9oWiiblPB7+nEO75F2l2o4vs+6vpPZZmUl4tBNYuTCvQjhvEIbdNeJu70bhfYP2nbw==}
    peerDependencies:
      react: ^16.8 || ^17.0 || ^18.0 || ^19.0.0 || ^19.0.0-rc
      react-dom: ^16.8 || ^17.0 || ^18.0 || ^19.0.0 || ^19.0.0-rc

  internal-slot@1.1.0:
    resolution: {integrity: sha512-4gd7VpWNQNB4UKKCFFVcp1AVv+FMOgs9NKzjHKusc8jTMhd5eL1NqQqOpE0KzMds804/yHlglp3uxgluOqAPLw==}
    engines: {node: '>= 0.4'}

  internmap@2.0.3:
    resolution: {integrity: sha512-5Hh7Y1wQbvY5ooGgPbDaL5iYLAPzMTUrjMulskHLH6wnv/A+1q5rgEaiuqEjB+oxGXIVZs1FF+R/KPN3ZSQYYg==}
    engines: {node: '>=12'}

  is-array-buffer@3.0.5:
    resolution: {integrity: sha512-DDfANUiiG2wC1qawP66qlTugJeL5HyzMpfr8lLK+jMQirGzNod0B12cFB/9q838Ru27sBwfw78/rdoU7RERz6A==}
    engines: {node: '>= 0.4'}

  is-async-function@2.1.1:
    resolution: {integrity: sha512-9dgM/cZBnNvjzaMYHVoxxfPj2QXt22Ev7SuuPrs+xav0ukGB0S6d4ydZdEiM48kLx5kDV+QBPrpVnFyefL8kkQ==}
    engines: {node: '>= 0.4'}

  is-bigint@1.1.0:
    resolution: {integrity: sha512-n4ZT37wG78iz03xPRKJrHTdZbe3IicyucEtdRsV5yglwc3GyUfbAfpSeD0FJ41NbUNSt5wbhqfp1fS+BgnvDFQ==}
    engines: {node: '>= 0.4'}

  is-boolean-object@1.2.2:
    resolution: {integrity: sha512-wa56o2/ElJMYqjCjGkXri7it5FbebW5usLw/nPmCMs5DeZ7eziSYZhSmPRn0txqeW4LnAmQQU7FgqLpsEFKM4A==}
    engines: {node: '>= 0.4'}

  is-bun-module@2.0.0:
    resolution: {integrity: sha512-gNCGbnnnnFAUGKeZ9PdbyeGYJqewpmc2aKHUEMO5nQPWU9lOmv7jcmQIv+qHD8fXW6W7qfuCwX4rY9LNRjXrkQ==}

  is-callable@1.2.7:
    resolution: {integrity: sha512-1BC0BVFhS/p0qtw6enp8e+8OD0UrK0oFLztSjNzhcKA3WDuJxxAPXzPuPtKkjEY9UUoEWlX/8fgKeu2S8i9JTA==}
    engines: {node: '>= 0.4'}

  is-core-module@2.16.1:
    resolution: {integrity: sha512-UfoeMA6fIJ8wTYFEUjelnaGI67v6+N7qXJEvQuIGa99l4xsCruSYOVSQ0uPANn4dAzm8lkYPaKLrrijLq7x23w==}
    engines: {node: '>= 0.4'}

  is-data-view@1.0.2:
    resolution: {integrity: sha512-RKtWF8pGmS87i2D6gqQu/l7EYRlVdfzemCJN/P3UOs//x1QE7mfhvzHIApBTRf7axvT6DMGwSwBXYCT0nfB9xw==}
    engines: {node: '>= 0.4'}

  is-date-object@1.1.0:
    resolution: {integrity: sha512-PwwhEakHVKTdRNVOw+/Gyh0+MzlCl4R6qKvkhuvLtPMggI1WAHt9sOwZxQLSGpUaDnrdyDsomoRgNnCfKNSXXg==}
    engines: {node: '>= 0.4'}

  is-extglob@2.1.1:
    resolution: {integrity: sha512-SbKbANkN603Vi4jEZv49LeVJMn4yGwsbzZworEoyEiutsN3nJYdbO36zfhGJ6QEDpOZIFkDtnq5JRxmvl3jsoQ==}
    engines: {node: '>=0.10.0'}

  is-finalizationregistry@1.1.1:
    resolution: {integrity: sha512-1pC6N8qWJbWoPtEjgcL2xyhQOP491EQjeUo3qTKcmV8YSDDJrOepfG8pcC7h/QgnQHYSv0mJ3Z/ZWxmatVrysg==}
    engines: {node: '>= 0.4'}

  is-fullwidth-code-point@3.0.0:
    resolution: {integrity: sha512-zymm5+u+sCsSWyD9qNaejV3DFvhCKclKdizYaJUuHA83RLjb7nSuGnddCHGv0hk+KY7BMAlsWeK4Ueg6EV6XQg==}
    engines: {node: '>=8'}

  is-generator-function@1.1.0:
    resolution: {integrity: sha512-nPUB5km40q9e8UfN/Zc24eLlzdSf9OfKByBw9CIdw4H1giPMeA0OIJvbchsCu4npfI2QcMVBsGEBHKZ7wLTWmQ==}
    engines: {node: '>= 0.4'}

  is-glob@4.0.3:
    resolution: {integrity: sha512-xelSayHH36ZgE7ZWhli7pW34hNbNl8Ojv5KVmkJD4hBdD3th8Tfk9vYasLM+mXWOZhFkgZfxhLSnrwRr4elSSg==}
    engines: {node: '>=0.10.0'}

  is-map@2.0.3:
    resolution: {integrity: sha512-1Qed0/Hr2m+YqxnM09CjA2d/i6YZNfF6R2oRAOj36eUdS6qIV/huPJNSEpKbupewFs+ZsJlxsjjPbc0/afW6Lw==}
    engines: {node: '>= 0.4'}

  is-negative-zero@2.0.3:
    resolution: {integrity: sha512-5KoIu2Ngpyek75jXodFvnafB6DJgr3u8uuK0LEZJjrU19DrMD3EVERaR8sjz8CCGgpZvxPl9SuE1GMVPFHx1mw==}
    engines: {node: '>= 0.4'}

  is-number-object@1.1.1:
    resolution: {integrity: sha512-lZhclumE1G6VYD8VHe35wFaIif+CTy5SJIi5+3y4psDgWu4wPDoBhF8NxUOinEc7pHgiTsT6MaBb92rKhhD+Xw==}
    engines: {node: '>= 0.4'}

  is-number@7.0.0:
    resolution: {integrity: sha512-41Cifkg6e8TylSpdtTpeLVMqvSBEVzTttHvERD741+pnZ8ANv0004MRL43QKPDlK9cGvNp6NZWZUBlbGXYxxng==}
    engines: {node: '>=0.12.0'}

  is-path-inside@3.0.3:
    resolution: {integrity: sha512-Fd4gABb+ycGAmKou8eMftCupSir5lRxqf4aD/vd0cD2qc4HL07OjCeuHMr8Ro4CoMaeCKDB0/ECBOVWjTwUvPQ==}
    engines: {node: '>=8'}

  is-regex@1.2.1:
    resolution: {integrity: sha512-MjYsKHO5O7mCsmRGxWcLWheFqN9DJ/2TmngvjKXihe6efViPqc274+Fx/4fYj/r03+ESvBdTXK0V6tA3rgez1g==}
    engines: {node: '>= 0.4'}

  is-set@2.0.3:
    resolution: {integrity: sha512-iPAjerrse27/ygGLxw+EBR9agv9Y6uLeYVJMu+QNCoouJ1/1ri0mGrcWpfCqFZuzzx3WjtwxG098X+n4OuRkPg==}
    engines: {node: '>= 0.4'}

  is-shared-array-buffer@1.0.4:
    resolution: {integrity: sha512-ISWac8drv4ZGfwKl5slpHG9OwPNty4jOWPRIhBpxOoD+hqITiwuipOQ2bNthAzwA3B4fIjO4Nln74N0S9byq8A==}
    engines: {node: '>= 0.4'}

  is-string@1.1.1:
    resolution: {integrity: sha512-BtEeSsoaQjlSPBemMQIrY1MY0uM6vnS1g5fmufYOtnxLGUZM2178PKbhsk7Ffv58IX+ZtcvoGwccYsh0PglkAA==}
    engines: {node: '>= 0.4'}

  is-symbol@1.1.1:
    resolution: {integrity: sha512-9gGx6GTtCQM73BgmHQXfDmLtfjjTUDSyoxTCbp5WtoixAhfgsDirWIcVQ/IHpvI5Vgd5i/J5F7B9cN/WlVbC/w==}
    engines: {node: '>= 0.4'}

  is-typed-array@1.1.15:
    resolution: {integrity: sha512-p3EcsicXjit7SaskXHs1hA91QxgTw46Fv6EFKKGS5DRFLD8yKnohjF3hxoju94b/OcMZoQukzpPpBE9uLVKzgQ==}
    engines: {node: '>= 0.4'}

  is-weakmap@2.0.2:
    resolution: {integrity: sha512-K5pXYOm9wqY1RgjpL3YTkF39tni1XajUIkawTLUo9EZEVUFga5gSQJF8nNS7ZwJQ02y+1YCNYcMh+HIf1ZqE+w==}
    engines: {node: '>= 0.4'}

  is-weakref@1.1.1:
    resolution: {integrity: sha512-6i9mGWSlqzNMEqpCp93KwRS1uUOodk2OJ6b+sq7ZPDSy2WuI5NFIxp/254TytR8ftefexkWn5xNiHUNpPOfSew==}
    engines: {node: '>= 0.4'}

  is-weakset@2.0.4:
    resolution: {integrity: sha512-mfcwb6IzQyOKTs84CQMrOwW4gQcaTOAWJ0zzJCl2WSPDrWk/OzDaImWFH3djXhb24g4eudZfLRozAvPGw4d9hQ==}
    engines: {node: '>= 0.4'}

  isarray@2.0.5:
    resolution: {integrity: sha512-xHjhDr3cNBK0BzdUJSPXZntQUx/mwMS5Rw4A7lPJ90XGAO6ISP/ePDNuo0vhqOZU+UD5JoodwCAAoZQd3FeAKw==}

  isexe@2.0.0:
    resolution: {integrity: sha512-RHxMLp9lnKHGHRng9QFhRCMbYAcVpn69smSGcq3f36xjgVVWThj4qqLbTLlq7Ssj8B+fIQ1EuCEGI2lKsyQeIw==}

  iterator.prototype@1.1.5:
    resolution: {integrity: sha512-H0dkQoCa3b2VEeKQBOxFph+JAbcrQdE7KC0UkqwpLmv2EC4P41QXP+rqo9wYodACiG5/WM5s9oDApTU8utwj9g==}
    engines: {node: '>= 0.4'}

  jackspeak@2.3.6:
    resolution: {integrity: sha512-N3yCS/NegsOBokc8GAdM8UcmfsKiSS8cipheD/nivzr700H+nsMOxJjQnvwOcRYVuFkdH0wGUvW2WbXGmrZGbQ==}
    engines: {node: '>=14'}

  jiti@2.5.1:
    resolution: {integrity: sha512-twQoecYPiVA5K/h6SxtORw/Bs3ar+mLUtoPSc7iMXzQzK8d7eJ/R09wmTwAjiamETn1cXYPGfNnu7DMoHgu12w==}
    hasBin: true

  js-tokens@4.0.0:
    resolution: {integrity: sha512-RdJUflcE3cUzKiMqQgsCu06FPu9UdIJO0beYbPhHN4k6apgJtifcoCtT9bcxOpYBtpD2kCM6Sbzg4CausW/PKQ==}

  js-yaml@4.1.0:
    resolution: {integrity: sha512-wpxZs9NoxZaJESJGIZTyDEaYpl0FKSA+FB9aJiyemKhMwkxQg63h4T1KJgUGHpTqPDNRcmmYLugrRjJlBtWvRA==}
    hasBin: true

  json-buffer@3.0.1:
    resolution: {integrity: sha512-4bV5BfR2mqfQTJm+V5tPPdf+ZpuhiIvTuAB5g8kcrXOZpTT/QwwVRWBywX1ozr6lEuPdbHxwaJlm9G6mI2sfSQ==}

  json-schema-traverse@0.4.1:
    resolution: {integrity: sha512-xbbCH5dCYU5T8LcEhhuh7HJ88HXuW3qsI3Y0zOZFKfZEHcpWiHU/Jxzk629Brsab/mMiHQti9wMP+845RPe3Vg==}

  json-schema@0.4.0:
    resolution: {integrity: sha512-es94M3nTIfsEPisRafak+HDLfHXnKBhV3vU5eqPcS3flIWqcxJWgXHXiey3YrpaNsanY5ei1VoYEbOzijuq9BA==}

  json-stable-stringify-without-jsonify@1.0.1:
    resolution: {integrity: sha512-Bdboy+l7tA3OGW6FjyFHWkP5LuByj1Tk33Ljyq0axyzdk9//JSi2u3fP1QSmd1KNwq6VOKYGlAu87CisVir6Pw==}

  json5@1.0.2:
    resolution: {integrity: sha512-g1MWMLBiz8FKi1e4w0UyVL3w+iJceWAFBAaBnnGKOpNa5f8TLktkbre1+s6oICydWAm+HRUGTmI+//xv2hvXYA==}
    hasBin: true

  jsx-ast-utils@3.3.5:
    resolution: {integrity: sha512-ZZow9HBI5O6EPgSJLUb8n2NKgmVWTwCvHGwFuJlMjvLFqlGG6pjirPhtdsseaLZjSibD8eegzmYpUZwoIlj2cQ==}
    engines: {node: '>=4.0'}

  keyv@4.5.4:
    resolution: {integrity: sha512-oxVHkHR/EJf2CNXnWxRLW6mg7JyCCUcG0DtEGmL2ctUo1PNTin1PUil+r/+4r5MpVgC/fn1kjsx7mjSujKqIpw==}

  language-subtag-registry@0.3.23:
    resolution: {integrity: sha512-0K65Lea881pHotoGEa5gDlMxt3pctLi2RplBb7Ezh4rRdLEOtgi7n4EwK9lamnUCkKBqaeKRVebTq6BAxSkpXQ==}

  language-tags@1.0.9:
    resolution: {integrity: sha512-MbjN408fEndfiQXbFQ1vnd+1NoLDsnQW41410oQBXiyXDMYH5z505juWa4KUE1LqxRC7DgOgZDbKLxHIwm27hA==}
    engines: {node: '>=0.10'}

  levn@0.4.1:
    resolution: {integrity: sha512-+bT2uH4E5LGE7h/n3evcS/sQlJXCpIp6ym8OWJ5eV6+67Dsql/LaaT7qJBAt2rzfoa/5QBGBhxDix1dMt2kQKQ==}
    engines: {node: '>= 0.8.0'}

  lightningcss-darwin-arm64@1.30.1:
    resolution: {integrity: sha512-c8JK7hyE65X1MHMN+Viq9n11RRC7hgin3HhYKhrMyaXflk5GVplZ60IxyoVtzILeKr+xAJwg6zK6sjTBJ0FKYQ==}
    engines: {node: '>= 12.0.0'}
    cpu: [arm64]
    os: [darwin]

  lightningcss-darwin-x64@1.30.1:
    resolution: {integrity: sha512-k1EvjakfumAQoTfcXUcHQZhSpLlkAuEkdMBsI/ivWw9hL+7FtilQc0Cy3hrx0AAQrVtQAbMI7YjCgYgvn37PzA==}
    engines: {node: '>= 12.0.0'}
    cpu: [x64]
    os: [darwin]

  lightningcss-freebsd-x64@1.30.1:
    resolution: {integrity: sha512-kmW6UGCGg2PcyUE59K5r0kWfKPAVy4SltVeut+umLCFoJ53RdCUWxcRDzO1eTaxf/7Q2H7LTquFHPL5R+Gjyig==}
    engines: {node: '>= 12.0.0'}
    cpu: [x64]
    os: [freebsd]

  lightningcss-linux-arm-gnueabihf@1.30.1:
    resolution: {integrity: sha512-MjxUShl1v8pit+6D/zSPq9S9dQ2NPFSQwGvxBCYaBYLPlCWuPh9/t1MRS8iUaR8i+a6w7aps+B4N0S1TYP/R+Q==}
    engines: {node: '>= 12.0.0'}
    cpu: [arm]
    os: [linux]

  lightningcss-linux-arm64-gnu@1.30.1:
    resolution: {integrity: sha512-gB72maP8rmrKsnKYy8XUuXi/4OctJiuQjcuqWNlJQ6jZiWqtPvqFziskH3hnajfvKB27ynbVCucKSm2rkQp4Bw==}
    engines: {node: '>= 12.0.0'}
    cpu: [arm64]
    os: [linux]

  lightningcss-linux-arm64-musl@1.30.1:
    resolution: {integrity: sha512-jmUQVx4331m6LIX+0wUhBbmMX7TCfjF5FoOH6SD1CttzuYlGNVpA7QnrmLxrsub43ClTINfGSYyHe2HWeLl5CQ==}
    engines: {node: '>= 12.0.0'}
    cpu: [arm64]
    os: [linux]

  lightningcss-linux-x64-gnu@1.30.1:
    resolution: {integrity: sha512-piWx3z4wN8J8z3+O5kO74+yr6ze/dKmPnI7vLqfSqI8bccaTGY5xiSGVIJBDd5K5BHlvVLpUB3S2YCfelyJ1bw==}
    engines: {node: '>= 12.0.0'}
    cpu: [x64]
    os: [linux]

  lightningcss-linux-x64-musl@1.30.1:
    resolution: {integrity: sha512-rRomAK7eIkL+tHY0YPxbc5Dra2gXlI63HL+v1Pdi1a3sC+tJTcFrHX+E86sulgAXeI7rSzDYhPSeHHjqFhqfeQ==}
    engines: {node: '>= 12.0.0'}
    cpu: [x64]
    os: [linux]

  lightningcss-win32-arm64-msvc@1.30.1:
    resolution: {integrity: sha512-mSL4rqPi4iXq5YVqzSsJgMVFENoa4nGTT/GjO2c0Yl9OuQfPsIfncvLrEW6RbbB24WtZ3xP/2CCmI3tNkNV4oA==}
    engines: {node: '>= 12.0.0'}
    cpu: [arm64]
    os: [win32]

  lightningcss-win32-x64-msvc@1.30.1:
    resolution: {integrity: sha512-PVqXh48wh4T53F/1CCu8PIPCxLzWyCnn/9T5W1Jpmdy5h9Cwd+0YQS6/LwhHXSafuc61/xg9Lv5OrCby6a++jg==}
    engines: {node: '>= 12.0.0'}
    cpu: [x64]
    os: [win32]

  lightningcss@1.30.1:
    resolution: {integrity: sha512-xi6IyHML+c9+Q3W0S4fCQJOym42pyurFiJUHEcEyHS0CeKzia4yZDEsLlqOFykxOdHpNy0NmvVO31vcSqAxJCg==}
    engines: {node: '>= 12.0.0'}

  locate-path@6.0.0:
    resolution: {integrity: sha512-iPZK6eYjbxRu3uB4/WZ3EsEIMJFMqAoopl3R+zuq0UjcAm/MO6KCweDgPfP3elTztoKP3KtnVHxTn2NHBSDVUw==}
    engines: {node: '>=10'}

  lodash.merge@4.6.2:
    resolution: {integrity: sha512-0KpjqXRVvrYyCsX1swR/XTK0va6VQkQM6MNo7PqW77ByjAhoARA8EfrP1N4+KlKj8YS0ZUCtRT/YUuhyYDujIQ==}

  lodash@4.17.21:
    resolution: {integrity: sha512-v2kDEe57lecTulaDIuNTPy3Ry4gLGJ6Z1O3vE1krgXZNrsQ+LFTGHVxVjcXPs17LhbZVGedAJv8XZ1tvj5FvSg==}

  loose-envify@1.4.0:
    resolution: {integrity: sha512-lyuxPGr/Wfhrlem2CL/UcnUc1zcqKAImBDzukY7Y5F/yQiNdko6+fRLevlw1HgMySw7f611UIY408EtxRSoK3Q==}
    hasBin: true

  lru-cache@10.4.3:
    resolution: {integrity: sha512-JNAzZcXrCt42VGLuYz0zfAzDfAvJWW6AfYlDBQyDV5DClI2m5sAmK+OIO7s59XfsRsWHp02jAJrRadPRGTt6SQ==}

  lucide-react@0.454.0:
    resolution: {integrity: sha512-hw7zMDwykCLnEzgncEEjHeA6+45aeEzRYuKHuyRSOPkhko+J3ySGjGIzu+mmMfDFG1vazHepMaYFYHbTFAZAAQ==}
    peerDependencies:
      react: ^16.5.1 || ^17.0.0 || ^18.0.0 || ^19.0.0-rc

  magic-string@0.30.19:
    resolution: {integrity: sha512-2N21sPY9Ws53PZvsEpVtNuSW+ScYbQdp4b9qUaL+9QkHUrGFKo56Lg9Emg5s9V/qrtNBmiR01sYhUOwu3H+VOw==}

  math-intrinsics@1.1.0:
    resolution: {integrity: sha512-/IXtbwEk5HTPyEwyKX6hGkYXxM9nbj64B+ilVJnC/R6B0pH5G4V3b0pVbL7DBj4tkhBAppbQUlf6F6Xl9LHu1g==}
    engines: {node: '>= 0.4'}

  merge2@1.4.1:
    resolution: {integrity: sha512-8q7VEgMJW4J8tcfVPy8g09NcQwZdbwFEqhe/WZkoIzjn/3TGDwtOCYtXGxA3O8tPzpczCCDgv+P2P5y00ZJOOg==}
    engines: {node: '>= 8'}

  micromatch@4.0.8:
    resolution: {integrity: sha512-PXwfBhYu0hBCPw8Dn0E+WDYb7af3dSLVWKi3HGv84IdF4TyFoC0ysxFd0Goxw7nSv4T/PzEJQxsYsEiFCKo2BA==}
    engines: {node: '>=8.6'}

  minimatch@3.1.2:
    resolution: {integrity: sha512-J7p63hRiAjw1NDEww1W7i37+ByIrOWO5XQQAzZ3VOcL0PNybwpfmV/N05zFAzwQ9USyEcX6t3UO+K5aqBQOIHw==}

  minimatch@9.0.5:
    resolution: {integrity: sha512-G6T0ZX48xgozx7587koeX9Ys2NYy6Gmv//P89sEte9V9whIapMNF4idKxnW2QtCcLiTWlb/wfCabAtAFWhhBow==}
    engines: {node: '>=16 || 14 >=14.17'}

  minimist@1.2.8:
    resolution: {integrity: sha512-2yyAR8qBkN3YuheJanUpWC5U3bb5osDywNB8RzDVlDwDHbocAJveqqj1u8+SVD7jkWT4yvsHCpWqqWqAxb0zCA==}

  minipass@7.1.2:
    resolution: {integrity: sha512-qOOzS1cBTWYF4BH8fVePDBOO9iptMnGUEZwNc/cMWnTV2nVLZ7VoNWEPHkYczZA0pdoA7dl6e7FL659nX9S2aw==}
    engines: {node: '>=16 || 14 >=14.17'}

  minizlib@3.0.2:
    resolution: {integrity: sha512-oG62iEk+CYt5Xj2YqI5Xi9xWUeZhDI8jjQmC5oThVH5JGCTgIjr7ciJDzC7MBzYd//WvR1OTmP5Q38Q8ShQtVA==}
    engines: {node: '>= 18'}

  mkdirp@3.0.1:
    resolution: {integrity: sha512-+NsyUUAZDmo6YVHzL/stxSu3t9YS1iljliy3BSDrXJ/dkn1KYdmtZODGGjLcc9XLgVVpH4KshHB8XmZgMhaBXg==}
    engines: {node: '>=10'}
    hasBin: true

  ms@2.1.3:
    resolution: {integrity: sha512-6FlzubTLZG3J2a/NVCAleEhjzq5oxgHyaCU9yYXvcLsvoVaHJq/s5xXI6/XXP6tz7R9xAOtHnSO/tXtF3WRTlA==}

  nanoid@3.3.11:
    resolution: {integrity: sha512-N8SpfPUnUp1bK+PMYW8qSWdl9U+wwNWI4QKxOYDy9JAro3WMX7p2OeVRF9v+347pnakNevPmiHhNmZ2HbFA76w==}
    engines: {node: ^10 || ^12 || ^13.7 || ^14 || >=15.0.1}
    hasBin: true

  napi-postinstall@0.3.3:
    resolution: {integrity: sha512-uTp172LLXSxuSYHv/kou+f6KW3SMppU9ivthaVTXian9sOt3XM/zHYHpRZiLgQoxeWfYUnslNWQHF1+G71xcow==}
    engines: {node: ^12.20.0 || ^14.18.0 || >=16.0.0}
    hasBin: true

  natural-compare@1.4.0:
    resolution: {integrity: sha512-OWND8ei3VtNC9h7V60qff3SVobHr996CTwgxubgyQYEpg290h9J0buyECNNJexkFm5sOajh5G116RYA1c8ZMSw==}

  next-themes@0.4.6:
    resolution: {integrity: sha512-pZvgD5L0IEvX5/9GWyHMf3m8BKiVQwsCMHfoFosXtXBMnaS0ZnIJ9ST4b4NqLVKDEm8QBxoNNGNaBv2JNF6XNA==}
    peerDependencies:
      react: ^16.8 || ^17 || ^18 || ^19 || ^19.0.0-rc
      react-dom: ^16.8 || ^17 || ^18 || ^19 || ^19.0.0-rc

  next@14.2.16:
    resolution: {integrity: sha512-LcO7WnFu6lYSvCzZoo1dB+IO0xXz5uEv52HF1IUN0IqVTUIZGHuuR10I5efiLadGt+4oZqTcNZyVVEem/TM5nA==}
    engines: {node: '>=18.17.0'}
    hasBin: true
    peerDependencies:
      '@opentelemetry/api': ^1.1.0
      '@playwright/test': ^1.41.2
      react: ^18.2.0
      react-dom: ^18.2.0
      sass: ^1.3.0
    peerDependenciesMeta:
      '@opentelemetry/api':
        optional: true
      '@playwright/test':
        optional: true
      sass:
        optional: true

  node-releases@2.0.20:
    resolution: {integrity: sha512-7gK6zSXEH6neM212JgfYFXe+GmZQM+fia5SsusuBIUgnPheLFBmIPhtFoAQRj8/7wASYQnbDlHPVwY0BefoFgA==}

  normalize-range@0.1.2:
    resolution: {integrity: sha512-bdok/XvKII3nUpklnV6P2hxtMNrCboOjAcyBuQnWEhO665FwrSNRxU+AqpsyvO6LgGYPspN+lu5CLtw4jPRKNA==}
    engines: {node: '>=0.10.0'}

  object-assign@4.1.1:
    resolution: {integrity: sha512-rJgTQnkUnH1sFw8yT6VSU3zD3sWmu6sZhIseY8VX+GRu3P6F7Fu+JNDoXfklElbLJSnc3FUQHVe4cU5hj+BcUg==}
    engines: {node: '>=0.10.0'}

  object-inspect@1.13.4:
    resolution: {integrity: sha512-W67iLl4J2EXEGTbfeHCffrjDfitvLANg0UlX3wFUUSTx92KXRFegMHUVgSqE+wvhAbi4WqjGg9czysTV2Epbew==}
    engines: {node: '>= 0.4'}

  object-keys@1.1.1:
    resolution: {integrity: sha512-NuAESUOUMrlIXOfHKzD6bpPu3tYt3xvjNdRIQ+FeT0lNb4K8WR70CaDxhuNguS2XG+GjkyMwOzsN5ZktImfhLA==}
    engines: {node: '>= 0.4'}

  object.assign@4.1.7:
    resolution: {integrity: sha512-nK28WOo+QIjBkDduTINE4JkF/UJJKyf2EJxvJKfblDpyg0Q+pkOHNTL0Qwy6NP6FhE/EnzV73BxxqcJaXY9anw==}
    engines: {node: '>= 0.4'}

  object.entries@1.1.9:
    resolution: {integrity: sha512-8u/hfXFRBD1O0hPUjioLhoWFHRmt6tKA4/vZPyckBr18l1KE9uHrFaFaUi8MDRTpi4uak2goyPTSNJLXX2k2Hw==}
    engines: {node: '>= 0.4'}

  object.fromentries@2.0.8:
    resolution: {integrity: sha512-k6E21FzySsSK5a21KRADBd/NGneRegFO5pLHfdQLpRDETUNJueLXs3WCzyQ3tFRDYgbq3KHGXfTbi2bs8WQ6rQ==}
    engines: {node: '>= 0.4'}

  object.groupby@1.0.3:
    resolution: {integrity: sha512-+Lhy3TQTuzXI5hevh8sBGqbmurHbbIjAi0Z4S63nthVLmLxfbj4T54a4CfZrXIrt9iP4mVAPYMo/v99taj3wjQ==}
    engines: {node: '>= 0.4'}

  object.values@1.2.1:
    resolution: {integrity: sha512-gXah6aZrcUxjWg2zR2MwouP2eHlCBzdV4pygudehaKXSGW4v2AsRQUK+lwwXhii6KFZcunEnmSUoYp5CXibxtA==}
    engines: {node: '>= 0.4'}

  once@1.4.0:
    resolution: {integrity: sha512-lNaJgI+2Q5URQBkccEKHTQOPaXdUxnZZElQTZY0MFUAuaEqe1E+Nyvgdz/aIyNi6Z9MzO5dv1H8n58/GELp3+w==}

  optionator@0.9.4:
    resolution: {integrity: sha512-6IpQ7mKUxRcZNLIObR0hz7lxsapSSIYNZJwXPGeF0mTVqGKFIXj1DQcMoT22S3ROcLyY/rz0PWaWZ9ayWmad9g==}
    engines: {node: '>= 0.8.0'}

  own-keys@1.0.1:
    resolution: {integrity: sha512-qFOyK5PjiWZd+QQIh+1jhdb9LpxTF0qs7Pm8o5QHYZ0M3vKqSqzsZaEB6oWlxZ+q2sJBMI/Ktgd2N5ZwQoRHfg==}
    engines: {node: '>= 0.4'}

  p-limit@3.1.0:
    resolution: {integrity: sha512-TYOanM3wGwNGsZN2cVTYPArw454xnXj5qmWF1bEoAc4+cU/ol7GVh7odevjp1FNHduHc3KZMcFduxU5Xc6uJRQ==}
    engines: {node: '>=10'}

  p-locate@5.0.0:
    resolution: {integrity: sha512-LaNjtRWUBY++zB5nE/NwcaoMylSPk+S+ZHNB1TzdbMJMny6dynpAGt7X/tl/QYq3TIeE6nxHppbo2LGymrG5Pw==}
    engines: {node: '>=10'}

  parent-module@1.0.1:
    resolution: {integrity: sha512-GQ2EWRpQV8/o+Aw8YqtfZZPfNRWZYkbidE9k5rpl/hC3vtHHBfGm2Ifi6qWV+coDGkrUKZAxE3Lot5kcsRlh+g==}
    engines: {node: '>=6'}

  path-exists@4.0.0:
    resolution: {integrity: sha512-ak9Qy5Q7jYb2Wwcey5Fpvg2KoAc/ZIhLSLOSBmRmygPsGwkVVt0fZa0qrtMz+m6tJTAHfZQ8FnmB4MG4LWy7/w==}
    engines: {node: '>=8'}

  path-is-absolute@1.0.1:
    resolution: {integrity: sha512-AVbw3UJ2e9bq64vSaS9Am0fje1Pa8pbGqTTsmXfaIiMpnr5DlDhfJOuLj9Sf95ZPVDAUerDfEk88MPmPe7UCQg==}
    engines: {node: '>=0.10.0'}

  path-key@3.1.1:
    resolution: {integrity: sha512-ojmeN0qd+y0jszEtoY48r0Peq5dwMEkIlCOu6Q5f41lfkswXuKtYrhgoTpLnyIcHm24Uhqx+5Tqm2InSwLhE6Q==}
    engines: {node: '>=8'}

  path-parse@1.0.7:
    resolution: {integrity: sha512-LDJzPVEEEPR+y48z93A0Ed0yXb8pAByGWo/k5YYdYgpY2/2EsOsksJrq7lOHxryrVOn1ejG6oAp8ahvOIQD8sw==}

  path-scurry@1.11.1:
    resolution: {integrity: sha512-Xa4Nw17FS9ApQFJ9umLiJS4orGjm7ZzwUrwamcGQuHSzDyth9boKDaycYdDcZDuqYATXw4HFXgaqWTctW/v1HA==}
    engines: {node: '>=16 || 14 >=14.18'}

  picocolors@1.1.1:
    resolution: {integrity: sha512-xceH2snhtb5M9liqDsmEw56le376mTZkEX/jEb/RxNFyegNul7eNslCXP9FDj/Lcu0X8KEyMceP2ntpaHrDEVA==}

  picomatch@2.3.1:
    resolution: {integrity: sha512-JU3teHTNjmE2VCGFzuY8EXzCDVwEqB2a8fsIvwaStHhAWJEeVd1o1QD80CU6+ZdEXXSLbSsuLwJjkCBWqRQUVA==}
    engines: {node: '>=8.6'}

  picomatch@4.0.3:
    resolution: {integrity: sha512-5gTmgEY/sqK6gFXLIsQNH19lWb4ebPDLA4SdLP7dsWkIXHWlG66oPuVvXSGFPppYZz8ZDZq0dYYrbHfBCVUb1Q==}
    engines: {node: '>=12'}

  possible-typed-array-names@1.1.0:
    resolution: {integrity: sha512-/+5VFTchJDoVj3bhoqi6UeymcD00DAwb1nJwamzPvHEszJ4FpF6SNNbUbOS8yI56qHzdV8eK0qEfOSiodkTdxg==}
    engines: {node: '>= 0.4'}

  postcss-value-parser@4.2.0:
    resolution: {integrity: sha512-1NNCs6uurfkVbeXG4S8JFT9t19m45ICnif8zWLd5oPSZ50QnwMfK+H3jv408d4jw/7Bttv5axS5IiHoLaVNHeQ==}

  postcss@8.4.31:
    resolution: {integrity: sha512-PS08Iboia9mts/2ygV3eLpY5ghnUcfLV/EXTOW1E2qYxJKGGBUtNjN76FYHnMs36RmARn41bC0AZmn+rR0OVpQ==}
    engines: {node: ^10 || ^12 || >=14}

  postcss@8.5.6:
    resolution: {integrity: sha512-3Ybi1tAuwAP9s0r1UQ2J4n5Y0G05bJkpUIO0/bI9MhwmD70S5aTWbXGBwxHrelT+XM1k6dM0pk+SwNkpTRN7Pg==}
    engines: {node: ^10 || ^12 || >=14}

  prelude-ls@1.2.1:
    resolution: {integrity: sha512-vkcDPrRZo1QZLbn5RLGPpg/WmIQ65qoWWhcGKf/b5eplkkarX0m9z8ppCat4mlOqUsWpyNuYgO3VRyrYHSzX5g==}
    engines: {node: '>= 0.8.0'}

  prop-types@15.8.1:
    resolution: {integrity: sha512-oj87CgZICdulUohogVAR7AjlC0327U4el4L6eAvOqCeudMDVU0NThNaV+b9Df4dXgSP1gXMTnPdhfe/2qDH5cg==}

  punycode@2.3.1:
    resolution: {integrity: sha512-vYt7UD1U9Wg6138shLtLOvdAu+8DsC/ilFtEVHcH+wydcSpNE20AfSOduf6MkRFahL5FY7X1oU7nKVZFtfq8Fg==}
    engines: {node: '>=6'}

  queue-microtask@1.2.3:
    resolution: {integrity: sha512-NuaNSa6flKT5JaSYQzJok04JzTL1CA6aGhv5rfLW3PgqA+M2ChpZQnAC8h8i4ZFkBS8X5RqkDBHA7r4hej3K9A==}

  react-day-picker@9.8.0:
    resolution: {integrity: sha512-E0yhhg7R+pdgbl/2toTb0xBhsEAtmAx1l7qjIWYfcxOy8w4rTSVfbtBoSzVVhPwKP/5E9iL38LivzoE3AQDhCQ==}
    engines: {node: '>=18'}
    peerDependencies:
      react: '>=16.8.0'

  react-dom@18.3.1:
    resolution: {integrity: sha512-5m4nQKp+rZRb09LNH59GM4BxTh9251/ylbKIbpe7TpGxfJ+9kv6BLkLBXIjjspbgbnIBNqlI23tRnTWT0snUIw==}
    peerDependencies:
      react: ^18.3.1

  react-hook-form@7.62.0:
    resolution: {integrity: sha512-7KWFejc98xqG/F4bAxpL41NB3o1nnvQO1RWZT3TqRZYL8RryQETGfEdVnJN2fy1crCiBLLjkRBVK05j24FxJGA==}
    engines: {node: '>=18.0.0'}
    peerDependencies:
      react: ^16.8.0 || ^17 || ^18 || ^19

  react-is@16.13.1:
    resolution: {integrity: sha512-24e6ynE2H+OKt4kqsOvNd8kBpV65zoxbA4BVsEOB3ARVWQki/DHzaUoC5KuON/BiccDaCCTZBuOcfZs70kR8bQ==}

  react-is@18.3.1:
    resolution: {integrity: sha512-/LLMVyas0ljjAtoYiPqYiL8VWXzUUdThrmU5+n20DZv+a+ClRoevUzw5JxU+Ieh5/c87ytoTBV9G1FiKfNJdmg==}

  react-remove-scroll-bar@2.3.8:
    resolution: {integrity: sha512-9r+yi9+mgU33AKcj6IbT9oRCO78WriSj6t/cF8DWBZJ9aOGPOTEDvdUDz1FwKim7QXWwmHqtdHnRJfhAxEG46Q==}
    engines: {node: '>=10'}
    peerDependencies:
      '@types/react': '*'
      react: ^16.8.0 || ^17.0.0 || ^18.0.0 || ^19.0.0
    peerDependenciesMeta:
      '@types/react':
        optional: true

  react-remove-scroll@2.7.1:
    resolution: {integrity: sha512-HpMh8+oahmIdOuS5aFKKY6Pyog+FNaZV/XyJOq7b4YFwsFHe5yYfdbIalI4k3vU2nSDql7YskmUseHsRrJqIPA==}
    engines: {node: '>=10'}
    peerDependencies:
      '@types/react': '*'
      react: ^16.8.0 || ^17.0.0 || ^18.0.0 || ^19.0.0 || ^19.0.0-rc
    peerDependenciesMeta:
      '@types/react':
        optional: true

  react-resizable-panels@2.1.9:
    resolution: {integrity: sha512-z77+X08YDIrgAes4jl8xhnUu1LNIRp4+E7cv4xHmLOxxUPO/ML7PSrE813b90vj7xvQ1lcf7g2uA9GeMZonjhQ==}
    peerDependencies:
      react: ^16.14.0 || ^17.0.0 || ^18.0.0 || ^19.0.0 || ^19.0.0-rc
      react-dom: ^16.14.0 || ^17.0.0 || ^18.0.0 || ^19.0.0 || ^19.0.0-rc

  react-smooth@4.0.4:
    resolution: {integrity: sha512-gnGKTpYwqL0Iii09gHobNolvX4Kiq4PKx6eWBCYYix+8cdw+cGo3do906l1NBPKkSWx1DghC1dlWG9L2uGd61Q==}
    peerDependencies:
      react: ^16.8.0 || ^17.0.0 || ^18.0.0 || ^19.0.0
      react-dom: ^16.8.0 || ^17.0.0 || ^18.0.0 || ^19.0.0

  react-style-singleton@2.2.3:
    resolution: {integrity: sha512-b6jSvxvVnyptAiLjbkWLE/lOnR4lfTtDAl+eUC7RZy+QQWc6wRzIV2CE6xBuMmDxc2qIihtDCZD5NPOFl7fRBQ==}
    engines: {node: '>=10'}
    peerDependencies:
      '@types/react': '*'
      react: ^16.8.0 || ^17.0.0 || ^18.0.0 || ^19.0.0 || ^19.0.0-rc
    peerDependenciesMeta:
      '@types/react':
        optional: true

  react-transition-group@4.4.5:
    resolution: {integrity: sha512-pZcd1MCJoiKiBR2NRxeCRg13uCXbydPnmB4EOeRrY7480qNWO8IIgQG6zlDkm6uRMsURXPuKq0GWtiM59a5Q6g==}
    peerDependencies:
      react: '>=16.6.0'
      react-dom: '>=16.6.0'

  react@18.3.1:
    resolution: {integrity: sha512-wS+hAgJShR0KhEvPJArfuPVN1+Hz1t0Y6n5jLrGQbkb4urgPE/0Rve+1kMB1v/oWgHgm4WIcV+i7F2pTVj+2iQ==}
    engines: {node: '>=0.10.0'}

  recharts-scale@0.4.5:
    resolution: {integrity: sha512-kivNFO+0OcUNu7jQquLXAxz1FIwZj8nrj+YkOKc5694NbjCvcT6aSZiIzNzd2Kul4o4rTto8QVR9lMNtxD4G1w==}

  recharts@2.15.4:
    resolution: {integrity: sha512-UT/q6fwS3c1dHbXv2uFgYJ9BMFHu3fwnd7AYZaEQhXuYQ4hgsxLvsUXzGdKeZrW5xopzDCvuA2N41WJ88I7zIw==}
    engines: {node: '>=14'}
    peerDependencies:
      react: ^16.0.0 || ^17.0.0 || ^18.0.0 || ^19.0.0
      react-dom: ^16.0.0 || ^17.0.0 || ^18.0.0 || ^19.0.0

  reflect.getprototypeof@1.0.10:
    resolution: {integrity: sha512-00o4I+DVrefhv+nX0ulyi3biSHCPDe+yLv5o/p6d/UVlirijB8E16FtfwSAi4g3tcqrQ4lRAqQSoFEZJehYEcw==}
    engines: {node: '>= 0.4'}

  regexp.prototype.flags@1.5.4:
    resolution: {integrity: sha512-dYqgNSZbDwkaJ2ceRd9ojCGjBq+mOm9LmtXnAnEGyHhN/5R7iDW2TRw3h+o/jCFxus3P2LfWIIiwowAjANm7IA==}
    engines: {node: '>= 0.4'}

  resolve-from@4.0.0:
    resolution: {integrity: sha512-pb/MYmXstAkysRFx8piNI1tGFNQIFA3vkE3Gq4EuA1dF6gHp/+vgZqsCGJapvy8N3Q+4o7FwvquPJcnZ7RYy4g==}
    engines: {node: '>=4'}

  resolve-pkg-maps@1.0.0:
    resolution: {integrity: sha512-seS2Tj26TBVOC2NIc2rOe2y2ZO7efxITtLZcGSOnHHNOQ7CkiUBfw0Iw2ck6xkIhPwLhKNLS8BO+hEpngQlqzw==}

  resolve@1.22.10:
    resolution: {integrity: sha512-NPRy+/ncIMeDlTAsuqwKIiferiawhefFJtkNSW0qZJEqMEb+qBt/77B/jGeeek+F0uOeN05CDa6HXbbIgtVX4w==}
    engines: {node: '>= 0.4'}
    hasBin: true

  resolve@2.0.0-next.5:
    resolution: {integrity: sha512-U7WjGVG9sH8tvjW5SmGbQuui75FiyjAX72HX15DwBBwF9dNiQZRQAg9nnPhYy+TUnE0+VcrttuvNI8oSxZcocA==}
    hasBin: true

  reusify@1.1.0:
    resolution: {integrity: sha512-g6QUff04oZpHs0eG5p83rFLhHeV00ug/Yf9nZM6fLeUrPguBTkTQOdpAWWspMh55TZfVQDPaN3NQJfbVRAxdIw==}
    engines: {iojs: '>=1.0.0', node: '>=0.10.0'}

  rimraf@3.0.2:
    resolution: {integrity: sha512-JZkJMZkAGFFPP2YqXZXPbMlMBgsxzE8ILs4lMIX/2o0L9UBw9O/Y3o6wFw/i9YLapcUJWwqbi3kdxIPdC62TIA==}
    deprecated: Rimraf versions prior to v4 are no longer supported
    hasBin: true

  run-parallel@1.2.0:
    resolution: {integrity: sha512-5l4VyZR86LZ/lDxZTR6jqL8AFE2S0IFLMP26AbjsLVADxHdhB/c0GUsH+y39UfCi3dzz8OlQuPmnaJOMoDHQBA==}

  safe-array-concat@1.1.3:
    resolution: {integrity: sha512-AURm5f0jYEOydBj7VQlVvDrjeFgthDdEF5H1dP+6mNpoXOMo1quQqJ4wvJDyRZ9+pO3kGWoOdmV08cSv2aJV6Q==}
    engines: {node: '>=0.4'}

  safe-push-apply@1.0.0:
    resolution: {integrity: sha512-iKE9w/Z7xCzUMIZqdBsp6pEQvwuEebH4vdpjcDWnyzaI6yl6O9FHvVpmGelvEHNsoY6wGblkxR6Zty/h00WiSA==}
    engines: {node: '>= 0.4'}

  safe-regex-test@1.1.0:
    resolution: {integrity: sha512-x/+Cz4YrimQxQccJf5mKEbIa1NzeCRNI5Ecl/ekmlYaampdNLPalVyIcCZNNH3MvmqBugV5TMYZXv0ljslUlaw==}
    engines: {node: '>= 0.4'}

  scheduler@0.23.2:
    resolution: {integrity: sha512-UOShsPwz7NrMUqhR6t0hWjFduvOzbtv7toDH1/hIrfRNIDBnnBWd0CwJTGvTpngVlmwGCdP9/Zl/tVrDqcuYzQ==}

  semver@6.3.1:
    resolution: {integrity: sha512-BR7VvDCVHO+q2xBEWskxS6DJE1qRnb7DxzUrogb71CWoSficBxYsiAGd+Kl0mmq/MprG9yArRkyrQxTO6XjMzA==}
    hasBin: true

  semver@7.7.2:
    resolution: {integrity: sha512-RF0Fw+rO5AMf9MAyaRXI4AV0Ulj5lMHqVxxdSgiVbixSCXoEmmX/jk0CuJw4+3SqroYO9VoUh+HcuJivvtJemA==}
    engines: {node: '>=10'}
    hasBin: true

  server-only@0.0.1:
    resolution: {integrity: sha512-qepMx2JxAa5jjfzxG79yPPq+8BuFToHd1hm7kI+Z4zAq1ftQiP7HcxMhDDItrbtwVeLg/cY2JnKnrcFkmiswNA==}

  set-function-length@1.2.2:
    resolution: {integrity: sha512-pgRc4hJ4/sNjWCSS9AmnS40x3bNMDTknHgL5UaMBTMyJnU90EgWh1Rz+MC9eFu4BuN/UwZjKQuY/1v3rM7HMfg==}
    engines: {node: '>= 0.4'}

  set-function-name@2.0.2:
    resolution: {integrity: sha512-7PGFlmtwsEADb0WYyvCMa1t+yke6daIG4Wirafur5kcf+MhUnPms1UeR0CKQdTZD81yESwMHbtn+TR+dMviakQ==}
    engines: {node: '>= 0.4'}

  set-proto@1.0.0:
    resolution: {integrity: sha512-RJRdvCo6IAnPdsvP/7m6bsQqNnn1FCBX5ZNtFL98MmFF/4xAIJTIg1YbHW5DC2W5SKZanrC6i4HsJqlajw/dZw==}
    engines: {node: '>= 0.4'}

  shebang-command@2.0.0:
    resolution: {integrity: sha512-kHxr2zZpYtdmrN1qDjrrX/Z1rR1kG8Dx+gkpK1G4eXmvXswmcE1hTWBWYUzlraYw1/yZp6YuDY77YtvbN0dmDA==}
    engines: {node: '>=8'}

  shebang-regex@3.0.0:
    resolution: {integrity: sha512-7++dFhtcx3353uBaq8DDR4NuxBetBzC7ZQOhmTQInHEd6bSrXdiEyzCvG07Z44UYdLShWUyXt5M/yhz8ekcb1A==}
    engines: {node: '>=8'}

  side-channel-list@1.0.0:
    resolution: {integrity: sha512-FCLHtRD/gnpCiCHEiJLOwdmFP+wzCmDEkc9y7NsYxeF4u7Btsn1ZuwgwJGxImImHicJArLP4R0yX4c2KCrMrTA==}
    engines: {node: '>= 0.4'}

  side-channel-map@1.0.1:
    resolution: {integrity: sha512-VCjCNfgMsby3tTdo02nbjtM/ewra6jPHmpThenkTYh8pG9ucZ/1P8So4u4FGBek/BjpOVsDCMoLA/iuBKIFXRA==}
    engines: {node: '>= 0.4'}

  side-channel-weakmap@1.0.2:
    resolution: {integrity: sha512-WPS/HvHQTYnHisLo9McqBHOJk2FkHO/tlpvldyrnem4aeQp4hai3gythswg6p01oSoTl58rcpiFAjF2br2Ak2A==}
    engines: {node: '>= 0.4'}

  side-channel@1.1.0:
    resolution: {integrity: sha512-ZX99e6tRweoUXqR+VBrslhda51Nh5MTQwou5tnUDgbtyM0dBgmhEDtWGP/xbKn6hqfPRHujUNwz5fy/wbbhnpw==}
    engines: {node: '>= 0.4'}

  signal-exit@4.1.0:
    resolution: {integrity: sha512-bzyZ1e88w9O1iNJbKnOlvYTrWPDl46O1bG0D3XInv+9tkPrxrN8jUUTiFlDkkmKWgn1M6CfIA13SuGqOa9Korw==}
    engines: {node: '>=14'}

  sonner@1.7.4:
    resolution: {integrity: sha512-DIS8z4PfJRbIyfVFDVnK9rO3eYDtse4Omcm6bt0oEr5/jtLgysmjuBl1frJ9E/EQZrFmKx2A8m/s5s9CRXIzhw==}
    peerDependencies:
      react: ^18.0.0 || ^19.0.0 || ^19.0.0-rc
      react-dom: ^18.0.0 || ^19.0.0 || ^19.0.0-rc

  source-map-js@1.2.1:
    resolution: {integrity: sha512-UXWMKhLOwVKb728IUtQPXxfYU+usdybtUrK/8uGE8CQMvrhOpwvzDBwj0QhSL7MQc7vIsISBG8VQ8+IDQxpfQA==}
    engines: {node: '>=0.10.0'}

  stable-hash@0.0.5:
    resolution: {integrity: sha512-+L3ccpzibovGXFK+Ap/f8LOS0ahMrHTf3xu7mMLSpEGU0EO9ucaysSylKo9eRDFNhWve/y275iPmIZ4z39a9iA==}

  stop-iteration-iterator@1.1.0:
    resolution: {integrity: sha512-eLoXW/DHyl62zxY4SCaIgnRhuMr6ri4juEYARS8E6sCEqzKpOiE521Ucofdx+KnDZl5xmvGYaaKCk5FEOxJCoQ==}
    engines: {node: '>= 0.4'}

  streamsearch@1.1.0:
    resolution: {integrity: sha512-Mcc5wHehp9aXz1ax6bZUyY5afg9u2rv5cqQI3mRrYkGC8rW2hM02jWuwjtL++LS5qinSyhj2QfLyNsuc+VsExg==}
    engines: {node: '>=10.0.0'}

  string-width@4.2.3:
    resolution: {integrity: sha512-wKyQRQpjJ0sIp62ErSZdGsjMJWsap5oRNihHhu6G7JVO/9jIB6UyevL+tXuOqrng8j/cxKTWyWUwvSTriiZz/g==}
    engines: {node: '>=8'}

  string-width@5.1.2:
    resolution: {integrity: sha512-HnLOCR3vjcY8beoNLtcjZ5/nxn2afmME6lhrDrebokqMap+XbeW8n9TXpPDOqdGK5qcI3oT0GKTW6wC7EMiVqA==}
    engines: {node: '>=12'}

  string.prototype.includes@2.0.1:
    resolution: {integrity: sha512-o7+c9bW6zpAdJHTtujeePODAhkuicdAryFsfVKwA+wGw89wJ4GTY484WTucM9hLtDEOpOvI+aHnzqnC5lHp4Rg==}
    engines: {node: '>= 0.4'}

  string.prototype.matchall@4.0.12:
    resolution: {integrity: sha512-6CC9uyBL+/48dYizRf7H7VAYCMCNTBeM78x/VTUe9bFEaxBepPJDa1Ow99LqI/1yF7kuy7Q3cQsYMrcjGUcskA==}
    engines: {node: '>= 0.4'}

  string.prototype.repeat@1.0.0:
    resolution: {integrity: sha512-0u/TldDbKD8bFCQ/4f5+mNRrXwZ8hg2w7ZR8wa16e8z9XpePWl3eGEcUD0OXpEH/VJH/2G3gjUtR3ZOiBe2S/w==}

  string.prototype.trim@1.2.10:
    resolution: {integrity: sha512-Rs66F0P/1kedk5lyYyH9uBzuiI/kNRmwJAR9quK6VOtIpZ2G+hMZd+HQbbv25MgCA6gEffoMZYxlTod4WcdrKA==}
    engines: {node: '>= 0.4'}

  string.prototype.trimend@1.0.9:
    resolution: {integrity: sha512-G7Ok5C6E/j4SGfyLCloXTrngQIQU3PWtXGst3yM7Bea9FRURf1S42ZHlZZtsNque2FN2PoUhfZXYLNWwEr4dLQ==}
    engines: {node: '>= 0.4'}

  string.prototype.trimstart@1.0.8:
    resolution: {integrity: sha512-UXSH262CSZY1tfu3G3Secr6uGLCFVPMhIqHjlgCUtCCcgihYc/xKs9djMTMUOb2j1mVSeU8EU6NWc/iQKU6Gfg==}
    engines: {node: '>= 0.4'}

  strip-ansi@6.0.1:
    resolution: {integrity: sha512-Y38VPSHcqkFrCpFnQ9vuSXmquuv5oXOKpGeT6aGrr3o3Gc9AlVa6JBfUSOCnbxGGZF+/0ooI7KrPuUSztUdU5A==}
    engines: {node: '>=8'}

  strip-ansi@7.1.2:
    resolution: {integrity: sha512-gmBGslpoQJtgnMAvOVqGZpEz9dyoKTCzy2nfz/n8aIFhN/jCE/rCmcxabB6jOOHV+0WNnylOxaxBQPSvcWklhA==}
    engines: {node: '>=12'}

  strip-bom@3.0.0:
    resolution: {integrity: sha512-vavAMRXOgBVNF6nyEEmL3DBK19iRpDcoIwW+swQ+CbGiu7lju6t+JklA1MHweoWtadgt4ISVUsXLyDq34ddcwA==}
    engines: {node: '>=4'}

  strip-json-comments@3.1.1:
    resolution: {integrity: sha512-6fPc+R4ihwqP6N/aIv2f1gMH8lOVtWQHoqC4yK6oSDVVocumAsfCqjkXnqiYMhmMwS/mEHLp7Vehlt3ql6lEig==}
    engines: {node: '>=8'}

  styled-jsx@5.1.1:
    resolution: {integrity: sha512-pW7uC1l4mBZ8ugbiZrcIsiIvVx1UmTfw7UkC3Um2tmfUq9Bhk8IiyEIPl6F8agHgjzku6j0xQEZbfA5uSgSaCw==}
    engines: {node: '>= 12.0.0'}
    peerDependencies:
      '@babel/core': '*'
      babel-plugin-macros: '*'
      react: '>= 16.8.0 || 17.x.x || ^18.0.0-0'
    peerDependenciesMeta:
      '@babel/core':
        optional: true
      babel-plugin-macros:
        optional: true

  supports-color@7.2.0:
    resolution: {integrity: sha512-qpCAvRl9stuOHveKsn7HncJRvv501qIacKzQlO/+Lwxc9+0q2wLyv4Dfvt80/DPn2pqOBsJdDiogXGR9+OvwRw==}
    engines: {node: '>=8'}

  supports-preserve-symlinks-flag@1.0.0:
    resolution: {integrity: sha512-ot0WnXS9fgdkgIcePe6RHNk1WA8+muPa6cSjeR3V8K27q9BB1rTE3R1p7Hv0z1ZyAc8s6Vvv8DIyWf681MAt0w==}
    engines: {node: '>= 0.4'}

  tailwind-merge@2.6.0:
    resolution: {integrity: sha512-P+Vu1qXfzediirmHOC3xKGAYeZtPcV9g76X+xg2FD4tYgR71ewMA35Y3sCz3zhiN/dwefRpJX0yBcgwi1fXNQA==}

  tailwindcss-animate@1.0.7:
    resolution: {integrity: sha512-bl6mpH3T7I3UFxuvDEXLxy/VuFxBk5bbzplh7tXI68mwMokNYd1t9qPBHlnyTwfa4JGC4zP516I1hYYtQ/vspA==}
    peerDependencies:
      tailwindcss: '>=3.0.0 || insiders'

  tailwindcss@4.1.13:
    resolution: {integrity: sha512-i+zidfmTqtwquj4hMEwdjshYYgMbOrPzb9a0M3ZgNa0JMoZeFC6bxZvO8yr8ozS6ix2SDz0+mvryPeBs2TFE+w==}

  tapable@2.2.3:
    resolution: {integrity: sha512-ZL6DDuAlRlLGghwcfmSn9sK3Hr6ArtyudlSAiCqQ6IfE+b+HHbydbYDIG15IfS5do+7XQQBdBiubF/cV2dnDzg==}
    engines: {node: '>=6'}

  tar@7.4.3:
    resolution: {integrity: sha512-5S7Va8hKfV7W5U6g3aYxXmlPoZVAwUMy9AOKyF2fVuZa2UD3qZjg578OrLRt8PcNN1PleVaL/5/yYATNL0ICUw==}
    engines: {node: '>=18'}

  text-table@0.2.0:
    resolution: {integrity: sha512-N+8UisAXDGk8PFXP4HAzVR9nbfmVJ3zYLAWiTIoqC5v5isinhr+r5uaO8+7r3BMfuNIufIsA7RdpVgacC2cSpw==}

  tiny-invariant@1.3.3:
    resolution: {integrity: sha512-+FbBPE1o9QAYvviau/qC5SE3caw21q3xkvWKBtja5vgqOWIHHJ3ioaq1VPfn/Szqctz2bU/oYeKd9/z5BL+PVg==}

  tinyglobby@0.2.15:
    resolution: {integrity: sha512-j2Zq4NyQYG5XMST4cbs02Ak8iJUdxRM0XI5QyxXuZOzKOINmWurp3smXu3y5wDcJrptwpSjgXHzIQxR0omXljQ==}
    engines: {node: '>=12.0.0'}

  to-regex-range@5.0.1:
    resolution: {integrity: sha512-65P7iz6X5yEr1cwcgvQxbbIw7Uk3gOy5dIdtZ4rDveLqhrdJP+Li/Hx6tyK0NEb+2GCyneCMJiGqrADCSNk8sQ==}
    engines: {node: '>=8.0'}

  ts-api-utils@2.1.0:
    resolution: {integrity: sha512-CUgTZL1irw8u29bzrOD/nH85jqyc74D6SshFgujOIA7osm2Rz7dYH77agkx7H4FBNxDq7Cjf+IjaX/8zwFW+ZQ==}
    engines: {node: '>=18.12'}
    peerDependencies:
      typescript: '>=4.8.4'

  tsconfig-paths@3.15.0:
    resolution: {integrity: sha512-2Ac2RgzDe/cn48GvOe3M+o82pEFewD3UPbyoUHHdKasHwJKjds4fLXWf/Ux5kATBKN20oaFGu+jbElp1pos0mg==}

  tslib@2.8.1:
    resolution: {integrity: sha512-oJFu94HQb+KVduSUQL7wnpmqnfmLsOA/nAh6b6EH0wCEoK0/mPeXU6c3wKDV83MkOuHPRHtSXKKU99IBazS/2w==}

  tw-animate-css@1.3.3:
    resolution: {integrity: sha512-tXE2TRWrskc4TU3RDd7T8n8Np/wCfoeH9gz22c7PzYqNPQ9FBGFbWWzwL0JyHcFp+jHozmF76tbHfPAx22ua2Q==}

  type-check@0.4.0:
    resolution: {integrity: sha512-XleUoc9uwGXqjWwXaUTZAmzMcFZ5858QA2vvx1Ur5xIcixXIP+8LnFDgRplU30us6teqdlskFfu+ae4K79Ooew==}
    engines: {node: '>= 0.8.0'}

  type-fest@0.20.2:
    resolution: {integrity: sha512-Ne+eE4r0/iWnpAxD852z3A+N0Bt5RN//NjJwRd2VFHEmrywxf5vsZlh4R6lixl6B+wz/8d+maTSAkN1FIkI3LQ==}
    engines: {node: '>=10'}

  typed-array-buffer@1.0.3:
    resolution: {integrity: sha512-nAYYwfY3qnzX30IkA6AQZjVbtK6duGontcQm1WSG1MD94YLqK0515GNApXkoxKOWMusVssAHWLh9SeaoefYFGw==}
    engines: {node: '>= 0.4'}

  typed-array-byte-length@1.0.3:
    resolution: {integrity: sha512-BaXgOuIxz8n8pIq3e7Atg/7s+DpiYrxn4vdot3w9KbnBhcRQq6o3xemQdIfynqSeXeDrF32x+WvfzmOjPiY9lg==}
    engines: {node: '>= 0.4'}

  typed-array-byte-offset@1.0.4:
    resolution: {integrity: sha512-bTlAFB/FBYMcuX81gbL4OcpH5PmlFHqlCCpAl8AlEzMz5k53oNDvN8p1PNOWLEmI2x4orp3raOFB51tv9X+MFQ==}
    engines: {node: '>= 0.4'}

  typed-array-length@1.0.7:
    resolution: {integrity: sha512-3KS2b+kL7fsuk/eJZ7EQdnEmQoaho/r6KUef7hxvltNA5DR8NAUM+8wJMbJyZ4G9/7i3v5zPBIMN5aybAh2/Jg==}
    engines: {node: '>= 0.4'}

  typescript@5.9.2:
    resolution: {integrity: sha512-CWBzXQrc/qOkhidw1OzBTQuYRbfyxDXJMVJ1XNwUHGROVmuaeiEm3OslpZ1RV96d7SKKjZKrSJu3+t/xlw3R9A==}
    engines: {node: '>=14.17'}
    hasBin: true

  unbox-primitive@1.1.0:
    resolution: {integrity: sha512-nWJ91DjeOkej/TA8pXQ3myruKpKEYgqvpw9lz4OPHj/NWFNluYrjbz9j01CJ8yKQd2g4jFoOkINCTW2I5LEEyw==}
    engines: {node: '>= 0.4'}

  undici-types@6.21.0:
    resolution: {integrity: sha512-iwDZqg0QAGrg9Rav5H4n0M64c3mkR59cJ6wQp+7C4nI0gsmExaedaYLNO44eT4AtBBwjbTiGPMlt2Md0T9H9JQ==}

  unrs-resolver@1.11.1:
    resolution: {integrity: sha512-bSjt9pjaEBnNiGgc9rUiHGKv5l4/TGzDmYw3RhnkJGtLhbnnA/5qJj7x3dNDCRx/PJxu774LlH8lCOlB4hEfKg==}

  update-browserslist-db@1.1.3:
    resolution: {integrity: sha512-UxhIZQ+QInVdunkDAaiazvvT/+fXL5Osr0JZlJulepYu6Jd7qJtDZjlur0emRlT71EN3ScPoE7gvsuIKKNavKw==}
    hasBin: true
    peerDependencies:
      browserslist: '>= 4.21.0'

  uri-js@4.4.1:
    resolution: {integrity: sha512-7rKUyy33Q1yc98pQ1DAmLtwX109F7TIfWlW1Ydo8Wl1ii1SeHieeh0HHfPeL2fMXK6z0s8ecKs9frCuLJvndBg==}

  use-callback-ref@1.3.3:
    resolution: {integrity: sha512-jQL3lRnocaFtu3V00JToYz/4QkNWswxijDaCVNZRiRTO3HQDLsdu1ZtmIUvV4yPp+rvWm5j0y0TG/S61cuijTg==}
    engines: {node: '>=10'}
    peerDependencies:
      '@types/react': '*'
      react: ^16.8.0 || ^17.0.0 || ^18.0.0 || ^19.0.0 || ^19.0.0-rc
    peerDependenciesMeta:
      '@types/react':
        optional: true

  use-sidecar@1.1.3:
    resolution: {integrity: sha512-Fedw0aZvkhynoPYlA5WXrMCAMm+nSWdZt6lzJQ7Ok8S6Q+VsHmHpRWndVRJ8Be0ZbkfPc5LRYH+5XrzXcEeLRQ==}
    engines: {node: '>=10'}
    peerDependencies:
      '@types/react': '*'
      react: ^16.8.0 || ^17.0.0 || ^18.0.0 || ^19.0.0 || ^19.0.0-rc
    peerDependenciesMeta:
      '@types/react':
        optional: true

  use-sync-external-store@1.5.0:
    resolution: {integrity: sha512-Rb46I4cGGVBmjamjphe8L/UnvJD+uPPtTkNvX5mZgqdbavhI4EbgIWJiIHXJ8bc/i9EQGPRh4DwEURJ552Do0A==}
    peerDependencies:
      react: ^16.8.0 || ^17.0.0 || ^18.0.0 || ^19.0.0

  vaul@0.9.9:
    resolution: {integrity: sha512-7afKg48srluhZwIkaU+lgGtFCUsYBSGOl8vcc8N/M3YQlZFlynHD15AE+pwrYdc826o7nrIND4lL9Y6b9WWZZQ==}
    peerDependencies:
      react: ^16.8 || ^17.0 || ^18.0
      react-dom: ^16.8 || ^17.0 || ^18.0

  victory-vendor@36.9.2:
    resolution: {integrity: sha512-PnpQQMuxlwYdocC8fIJqVXvkeViHYzotI+NJrCuav0ZYFoq912ZHBk3mCeuj+5/VpodOjPe1z0Fk2ihgzlXqjQ==}

  which-boxed-primitive@1.1.1:
    resolution: {integrity: sha512-TbX3mj8n0odCBFVlY8AxkqcHASw3L60jIuF8jFP78az3C2YhmGvqbHBpAjTRH2/xqYunrJ9g1jSyjCjpoWzIAA==}
    engines: {node: '>= 0.4'}

  which-builtin-type@1.2.1:
    resolution: {integrity: sha512-6iBczoX+kDQ7a3+YJBnh3T+KZRxM/iYNPXicqk66/Qfm1b93iu+yOImkg0zHbj5LNOcNv1TEADiZ0xa34B4q6Q==}
    engines: {node: '>= 0.4'}

  which-collection@1.0.2:
    resolution: {integrity: sha512-K4jVyjnBdgvc86Y6BkaLZEN933SwYOuBFkdmBu9ZfkcAbdVbpITnDmjvZ/aQjRXQrv5EPkTnD1s39GiiqbngCw==}
    engines: {node: '>= 0.4'}

  which-typed-array@1.1.19:
    resolution: {integrity: sha512-rEvr90Bck4WZt9HHFC4DJMsjvu7x+r6bImz0/BrbWb7A2djJ8hnZMrWnHo9F8ssv0OMErasDhftrfROTyqSDrw==}
    engines: {node: '>= 0.4'}

  which@2.0.2:
    resolution: {integrity: sha512-BLI3Tl1TW3Pvl70l3yq3Y64i+awpwXqsGBYWkkqMtnbXgrMD+yj7rhW0kuEDxzJaYXGjEW5ogapKNMEKNMjibA==}
    engines: {node: '>= 8'}
    hasBin: true

  word-wrap@1.2.5:
    resolution: {integrity: sha512-BN22B5eaMMI9UMtjrGd5g5eCYPpCPDUy0FJXbYsaT5zYxjFOckS53SQDE3pWkVoWpHXVb3BrYcEN4Twa55B5cA==}
    engines: {node: '>=0.10.0'}

  wrap-ansi@7.0.0:
    resolution: {integrity: sha512-YVGIj2kamLSTxw6NsZjoBxfSwsn0ycdesmc4p+Q21c5zPuZ1pl+NfxVdxPtdHvmNVOQ6XSYG4AUtyt/Fi7D16Q==}
    engines: {node: '>=10'}

  wrap-ansi@8.1.0:
    resolution: {integrity: sha512-si7QWI6zUMq56bESFvagtmzMdGOtoxfR+Sez11Mobfc7tm+VkUckk9bW2UeffTGVUbOksxmSw0AA2gs8g71NCQ==}
    engines: {node: '>=12'}

  wrappy@1.0.2:
    resolution: {integrity: sha512-l4Sp/DRseor9wL6EvV2+TuQn63dMkPjZ/sp9XkghTEbV9KlPS1xUsZ3u7/IQO4wxtcFB4bgpQPRcR3QCvezPcQ==}

  yallist@5.0.0:
    resolution: {integrity: sha512-YgvUTfwqyc7UXVMrB+SImsVYSmTS8X/tSrtdNZMImM+n7+QTriRXyXim0mBrTXNeqzVF0KWGgHPeiyViFFrNDw==}
    engines: {node: '>=18'}

<<<<<<< HEAD
  yocto-queue@0.1.0:
    resolution: {integrity: sha512-rVksvsnNCdJ/ohGc6xgPwyN8eheCxsiLM8mxuE/t/mOVqJewPuO1miLpTHQiRgTKCLexL4MeAFVagts7HmNZ2Q==}
    engines: {node: '>=10'}

=======
>>>>>>> e6a613c7
  zod@3.25.76:
    resolution: {integrity: sha512-gzUt/qt81nXsFGKIFcC3YnfEAx5NkunCfnDlvuBSSFS02bcXu4Lmea0AFIUwbLWxWPx3d9p8S5QoaujKcNQxcQ==}

snapshots:

  '@ai-sdk/gateway@1.0.20(zod@3.25.76)':
    dependencies:
      '@ai-sdk/provider': 2.0.0
      '@ai-sdk/provider-utils': 3.0.8(zod@3.25.76)
      zod: 3.25.76

  '@ai-sdk/google@2.0.13(zod@3.25.76)':
    dependencies:
      '@ai-sdk/provider': 2.0.0
      '@ai-sdk/provider-utils': 3.0.8(zod@3.25.76)
      zod: 3.25.76

  '@ai-sdk/provider-utils@3.0.8(zod@3.25.76)':
    dependencies:
      '@ai-sdk/provider': 2.0.0
      '@standard-schema/spec': 1.0.0
      eventsource-parser: 3.0.6
      zod: 3.25.76

  '@ai-sdk/provider@2.0.0':
    dependencies:
      json-schema: 0.4.0

  '@alloc/quick-lru@5.2.0': {}

  '@babel/runtime@7.28.4': {}

  '@date-fns/tz@1.2.0': {}

  '@emnapi/core@1.5.0':
    dependencies:
      '@emnapi/wasi-threads': 1.1.0
      tslib: 2.8.1
    optional: true

  '@emnapi/runtime@1.5.0':
    dependencies:
      tslib: 2.8.1
    optional: true

  '@emnapi/wasi-threads@1.1.0':
    dependencies:
      tslib: 2.8.1
    optional: true

  '@eslint-community/eslint-utils@4.9.0(eslint@8.57.1)':
    dependencies:
      eslint: 8.57.1
      eslint-visitor-keys: 3.4.3

  '@eslint-community/regexpp@4.12.1': {}

  '@eslint/eslintrc@2.1.4':
    dependencies:
      ajv: 6.12.6
      debug: 4.4.3
      espree: 9.6.1
      globals: 13.24.0
      ignore: 5.3.2
      import-fresh: 3.3.1
      js-yaml: 4.1.0
      minimatch: 3.1.2
      strip-json-comments: 3.1.1
    transitivePeerDependencies:
      - supports-color

  '@eslint/js@8.57.1': {}

  '@floating-ui/core@1.7.3':
    dependencies:
      '@floating-ui/utils': 0.2.10

  '@floating-ui/dom@1.7.4':
    dependencies:
      '@floating-ui/core': 1.7.3
      '@floating-ui/utils': 0.2.10

  '@floating-ui/react-dom@2.1.6(react-dom@18.3.1(react@18.3.1))(react@18.3.1)':
    dependencies:
      '@floating-ui/dom': 1.7.4
      react: 18.3.1
      react-dom: 18.3.1(react@18.3.1)

  '@floating-ui/utils@0.2.10': {}

  '@hookform/resolvers@3.10.0(react-hook-form@7.62.0(react@18.3.1))':
    dependencies:
      react-hook-form: 7.62.0(react@18.3.1)

  '@humanwhocodes/config-array@0.13.0':
    dependencies:
      '@humanwhocodes/object-schema': 2.0.3
      debug: 4.4.3
      minimatch: 3.1.2
    transitivePeerDependencies:
      - supports-color

  '@humanwhocodes/module-importer@1.0.1': {}

  '@humanwhocodes/object-schema@2.0.3': {}

  '@isaacs/cliui@8.0.2':
    dependencies:
      string-width: 5.1.2
      string-width-cjs: string-width@4.2.3
      strip-ansi: 7.1.2
      strip-ansi-cjs: strip-ansi@6.0.1
      wrap-ansi: 8.1.0
      wrap-ansi-cjs: wrap-ansi@7.0.0

  '@isaacs/fs-minipass@4.0.1':
    dependencies:
      minipass: 7.1.2

  '@jridgewell/gen-mapping@0.3.13':
    dependencies:
      '@jridgewell/sourcemap-codec': 1.5.5
      '@jridgewell/trace-mapping': 0.3.30

  '@jridgewell/remapping@2.3.5':
    dependencies:
      '@jridgewell/gen-mapping': 0.3.13
      '@jridgewell/trace-mapping': 0.3.30

  '@jridgewell/resolve-uri@3.1.2': {}

  '@jridgewell/sourcemap-codec@1.5.5': {}

  '@jridgewell/trace-mapping@0.3.30':
    dependencies:
      '@jridgewell/resolve-uri': 3.1.2
      '@jridgewell/sourcemap-codec': 1.5.5

  '@napi-rs/wasm-runtime@0.2.12':
    dependencies:
      '@emnapi/core': 1.5.0
      '@emnapi/runtime': 1.5.0
      '@tybys/wasm-util': 0.10.1
    optional: true

  '@next/env@14.2.16': {}

  '@next/eslint-plugin-next@14.2.32':
    dependencies:
      glob: 10.3.10

  '@next/swc-darwin-arm64@14.2.16':
    optional: true

  '@next/swc-darwin-x64@14.2.16':
    optional: true

  '@next/swc-linux-arm64-gnu@14.2.16':
    optional: true

  '@next/swc-linux-arm64-musl@14.2.16':
    optional: true

  '@next/swc-linux-x64-gnu@14.2.16':
    optional: true

  '@next/swc-linux-x64-musl@14.2.16':
    optional: true

  '@next/swc-win32-arm64-msvc@14.2.16':
    optional: true

  '@next/swc-win32-ia32-msvc@14.2.16':
    optional: true

  '@next/swc-win32-x64-msvc@14.2.16':
    optional: true

  '@nodelib/fs.scandir@2.1.5':
    dependencies:
      '@nodelib/fs.stat': 2.0.5
      run-parallel: 1.2.0

  '@nodelib/fs.stat@2.0.5': {}

  '@nodelib/fs.walk@1.2.8':
    dependencies:
      '@nodelib/fs.scandir': 2.1.5
      fastq: 1.19.1

  '@nolyfill/is-core-module@1.0.39': {}

  '@opentelemetry/api@1.9.0': {}

  '@pkgjs/parseargs@0.11.0':
    optional: true

  '@radix-ui/number@1.1.0': {}

  '@radix-ui/primitive@1.1.1': {}

  '@radix-ui/react-accordion@1.2.2(@types/react-dom@18.3.7(@types/react@18.3.24))(@types/react@18.3.24)(react-dom@18.3.1(react@18.3.1))(react@18.3.1)':
    dependencies:
      '@radix-ui/primitive': 1.1.1
      '@radix-ui/react-collapsible': 1.1.2(@types/react-dom@18.3.7(@types/react@18.3.24))(@types/react@18.3.24)(react-dom@18.3.1(react@18.3.1))(react@18.3.1)
      '@radix-ui/react-collection': 1.1.1(@types/react-dom@18.3.7(@types/react@18.3.24))(@types/react@18.3.24)(react-dom@18.3.1(react@18.3.1))(react@18.3.1)
      '@radix-ui/react-compose-refs': 1.1.1(@types/react@18.3.24)(react@18.3.1)
      '@radix-ui/react-context': 1.1.1(@types/react@18.3.24)(react@18.3.1)
      '@radix-ui/react-direction': 1.1.0(@types/react@18.3.24)(react@18.3.1)
      '@radix-ui/react-id': 1.1.0(@types/react@18.3.24)(react@18.3.1)
      '@radix-ui/react-primitive': 2.0.1(@types/react-dom@18.3.7(@types/react@18.3.24))(@types/react@18.3.24)(react-dom@18.3.1(react@18.3.1))(react@18.3.1)
      '@radix-ui/react-use-controllable-state': 1.1.0(@types/react@18.3.24)(react@18.3.1)
      react: 18.3.1
      react-dom: 18.3.1(react@18.3.1)
    optionalDependencies:
      '@types/react': 18.3.24
      '@types/react-dom': 18.3.7(@types/react@18.3.24)

  '@radix-ui/react-alert-dialog@1.1.4(@types/react-dom@18.3.7(@types/react@18.3.24))(@types/react@18.3.24)(react-dom@18.3.1(react@18.3.1))(react@18.3.1)':
    dependencies:
      '@radix-ui/primitive': 1.1.1
      '@radix-ui/react-compose-refs': 1.1.1(@types/react@18.3.24)(react@18.3.1)
      '@radix-ui/react-context': 1.1.1(@types/react@18.3.24)(react@18.3.1)
      '@radix-ui/react-dialog': 1.1.4(@types/react-dom@18.3.7(@types/react@18.3.24))(@types/react@18.3.24)(react-dom@18.3.1(react@18.3.1))(react@18.3.1)
      '@radix-ui/react-primitive': 2.0.1(@types/react-dom@18.3.7(@types/react@18.3.24))(@types/react@18.3.24)(react-dom@18.3.1(react@18.3.1))(react@18.3.1)
      '@radix-ui/react-slot': 1.1.1(@types/react@18.3.24)(react@18.3.1)
      react: 18.3.1
      react-dom: 18.3.1(react@18.3.1)
    optionalDependencies:
      '@types/react': 18.3.24
      '@types/react-dom': 18.3.7(@types/react@18.3.24)

  '@radix-ui/react-arrow@1.1.1(@types/react-dom@18.3.7(@types/react@18.3.24))(@types/react@18.3.24)(react-dom@18.3.1(react@18.3.1))(react@18.3.1)':
    dependencies:
      '@radix-ui/react-primitive': 2.0.1(@types/react-dom@18.3.7(@types/react@18.3.24))(@types/react@18.3.24)(react-dom@18.3.1(react@18.3.1))(react@18.3.1)
      react: 18.3.1
      react-dom: 18.3.1(react@18.3.1)
    optionalDependencies:
      '@types/react': 18.3.24
      '@types/react-dom': 18.3.7(@types/react@18.3.24)

  '@radix-ui/react-aspect-ratio@1.1.1(@types/react-dom@18.3.7(@types/react@18.3.24))(@types/react@18.3.24)(react-dom@18.3.1(react@18.3.1))(react@18.3.1)':
    dependencies:
      '@radix-ui/react-primitive': 2.0.1(@types/react-dom@18.3.7(@types/react@18.3.24))(@types/react@18.3.24)(react-dom@18.3.1(react@18.3.1))(react@18.3.1)
      react: 18.3.1
      react-dom: 18.3.1(react@18.3.1)
    optionalDependencies:
      '@types/react': 18.3.24
      '@types/react-dom': 18.3.7(@types/react@18.3.24)

  '@radix-ui/react-avatar@1.1.2(@types/react-dom@18.3.7(@types/react@18.3.24))(@types/react@18.3.24)(react-dom@18.3.1(react@18.3.1))(react@18.3.1)':
    dependencies:
      '@radix-ui/react-context': 1.1.1(@types/react@18.3.24)(react@18.3.1)
      '@radix-ui/react-primitive': 2.0.1(@types/react-dom@18.3.7(@types/react@18.3.24))(@types/react@18.3.24)(react-dom@18.3.1(react@18.3.1))(react@18.3.1)
      '@radix-ui/react-use-callback-ref': 1.1.0(@types/react@18.3.24)(react@18.3.1)
      '@radix-ui/react-use-layout-effect': 1.1.0(@types/react@18.3.24)(react@18.3.1)
      react: 18.3.1
      react-dom: 18.3.1(react@18.3.1)
    optionalDependencies:
      '@types/react': 18.3.24
      '@types/react-dom': 18.3.7(@types/react@18.3.24)

  '@radix-ui/react-checkbox@1.1.3(@types/react-dom@18.3.7(@types/react@18.3.24))(@types/react@18.3.24)(react-dom@18.3.1(react@18.3.1))(react@18.3.1)':
    dependencies:
      '@radix-ui/primitive': 1.1.1
      '@radix-ui/react-compose-refs': 1.1.1(@types/react@18.3.24)(react@18.3.1)
      '@radix-ui/react-context': 1.1.1(@types/react@18.3.24)(react@18.3.1)
      '@radix-ui/react-presence': 1.1.2(@types/react-dom@18.3.7(@types/react@18.3.24))(@types/react@18.3.24)(react-dom@18.3.1(react@18.3.1))(react@18.3.1)
      '@radix-ui/react-primitive': 2.0.1(@types/react-dom@18.3.7(@types/react@18.3.24))(@types/react@18.3.24)(react-dom@18.3.1(react@18.3.1))(react@18.3.1)
      '@radix-ui/react-use-controllable-state': 1.1.0(@types/react@18.3.24)(react@18.3.1)
      '@radix-ui/react-use-previous': 1.1.0(@types/react@18.3.24)(react@18.3.1)
      '@radix-ui/react-use-size': 1.1.0(@types/react@18.3.24)(react@18.3.1)
      react: 18.3.1
      react-dom: 18.3.1(react@18.3.1)
    optionalDependencies:
      '@types/react': 18.3.24
      '@types/react-dom': 18.3.7(@types/react@18.3.24)

  '@radix-ui/react-collapsible@1.1.2(@types/react-dom@18.3.7(@types/react@18.3.24))(@types/react@18.3.24)(react-dom@18.3.1(react@18.3.1))(react@18.3.1)':
    dependencies:
      '@radix-ui/primitive': 1.1.1
      '@radix-ui/react-compose-refs': 1.1.1(@types/react@18.3.24)(react@18.3.1)
      '@radix-ui/react-context': 1.1.1(@types/react@18.3.24)(react@18.3.1)
      '@radix-ui/react-id': 1.1.0(@types/react@18.3.24)(react@18.3.1)
      '@radix-ui/react-presence': 1.1.2(@types/react-dom@18.3.7(@types/react@18.3.24))(@types/react@18.3.24)(react-dom@18.3.1(react@18.3.1))(react@18.3.1)
      '@radix-ui/react-primitive': 2.0.1(@types/react-dom@18.3.7(@types/react@18.3.24))(@types/react@18.3.24)(react-dom@18.3.1(react@18.3.1))(react@18.3.1)
      '@radix-ui/react-use-controllable-state': 1.1.0(@types/react@18.3.24)(react@18.3.1)
      '@radix-ui/react-use-layout-effect': 1.1.0(@types/react@18.3.24)(react@18.3.1)
      react: 18.3.1
      react-dom: 18.3.1(react@18.3.1)
    optionalDependencies:
      '@types/react': 18.3.24
      '@types/react-dom': 18.3.7(@types/react@18.3.24)

  '@radix-ui/react-collection@1.1.1(@types/react-dom@18.3.7(@types/react@18.3.24))(@types/react@18.3.24)(react-dom@18.3.1(react@18.3.1))(react@18.3.1)':
    dependencies:
      '@radix-ui/react-compose-refs': 1.1.1(@types/react@18.3.24)(react@18.3.1)
      '@radix-ui/react-context': 1.1.1(@types/react@18.3.24)(react@18.3.1)
      '@radix-ui/react-primitive': 2.0.1(@types/react-dom@18.3.7(@types/react@18.3.24))(@types/react@18.3.24)(react-dom@18.3.1(react@18.3.1))(react@18.3.1)
      '@radix-ui/react-slot': 1.1.1(@types/react@18.3.24)(react@18.3.1)
      react: 18.3.1
      react-dom: 18.3.1(react@18.3.1)
    optionalDependencies:
      '@types/react': 18.3.24
      '@types/react-dom': 18.3.7(@types/react@18.3.24)

  '@radix-ui/react-compose-refs@1.1.1(@types/react@18.3.24)(react@18.3.1)':
    dependencies:
      react: 18.3.1
    optionalDependencies:
      '@types/react': 18.3.24

  '@radix-ui/react-compose-refs@1.1.2(@types/react@18.3.24)(react@18.3.1)':
    dependencies:
      react: 18.3.1
    optionalDependencies:
      '@types/react': 18.3.24

  '@radix-ui/react-context-menu@2.2.4(@types/react-dom@18.3.7(@types/react@18.3.24))(@types/react@18.3.24)(react-dom@18.3.1(react@18.3.1))(react@18.3.1)':
    dependencies:
      '@radix-ui/primitive': 1.1.1
      '@radix-ui/react-context': 1.1.1(@types/react@18.3.24)(react@18.3.1)
      '@radix-ui/react-menu': 2.1.4(@types/react-dom@18.3.7(@types/react@18.3.24))(@types/react@18.3.24)(react-dom@18.3.1(react@18.3.1))(react@18.3.1)
      '@radix-ui/react-primitive': 2.0.1(@types/react-dom@18.3.7(@types/react@18.3.24))(@types/react@18.3.24)(react-dom@18.3.1(react@18.3.1))(react@18.3.1)
      '@radix-ui/react-use-callback-ref': 1.1.0(@types/react@18.3.24)(react@18.3.1)
      '@radix-ui/react-use-controllable-state': 1.1.0(@types/react@18.3.24)(react@18.3.1)
      react: 18.3.1
      react-dom: 18.3.1(react@18.3.1)
    optionalDependencies:
      '@types/react': 18.3.24
      '@types/react-dom': 18.3.7(@types/react@18.3.24)

  '@radix-ui/react-context@1.1.1(@types/react@18.3.24)(react@18.3.1)':
    dependencies:
      react: 18.3.1
    optionalDependencies:
      '@types/react': 18.3.24

  '@radix-ui/react-dialog@1.1.4(@types/react-dom@18.3.7(@types/react@18.3.24))(@types/react@18.3.24)(react-dom@18.3.1(react@18.3.1))(react@18.3.1)':
    dependencies:
      '@radix-ui/primitive': 1.1.1
      '@radix-ui/react-compose-refs': 1.1.1(@types/react@18.3.24)(react@18.3.1)
      '@radix-ui/react-context': 1.1.1(@types/react@18.3.24)(react@18.3.1)
      '@radix-ui/react-dismissable-layer': 1.1.3(@types/react-dom@18.3.7(@types/react@18.3.24))(@types/react@18.3.24)(react-dom@18.3.1(react@18.3.1))(react@18.3.1)
      '@radix-ui/react-focus-guards': 1.1.1(@types/react@18.3.24)(react@18.3.1)
      '@radix-ui/react-focus-scope': 1.1.1(@types/react-dom@18.3.7(@types/react@18.3.24))(@types/react@18.3.24)(react-dom@18.3.1(react@18.3.1))(react@18.3.1)
      '@radix-ui/react-id': 1.1.0(@types/react@18.3.24)(react@18.3.1)
      '@radix-ui/react-portal': 1.1.3(@types/react-dom@18.3.7(@types/react@18.3.24))(@types/react@18.3.24)(react-dom@18.3.1(react@18.3.1))(react@18.3.1)
      '@radix-ui/react-presence': 1.1.2(@types/react-dom@18.3.7(@types/react@18.3.24))(@types/react@18.3.24)(react-dom@18.3.1(react@18.3.1))(react@18.3.1)
      '@radix-ui/react-primitive': 2.0.1(@types/react-dom@18.3.7(@types/react@18.3.24))(@types/react@18.3.24)(react-dom@18.3.1(react@18.3.1))(react@18.3.1)
      '@radix-ui/react-slot': 1.1.1(@types/react@18.3.24)(react@18.3.1)
      '@radix-ui/react-use-controllable-state': 1.1.0(@types/react@18.3.24)(react@18.3.1)
      aria-hidden: 1.2.6
      react: 18.3.1
      react-dom: 18.3.1(react@18.3.1)
      react-remove-scroll: 2.7.1(@types/react@18.3.24)(react@18.3.1)
    optionalDependencies:
      '@types/react': 18.3.24
      '@types/react-dom': 18.3.7(@types/react@18.3.24)

  '@radix-ui/react-direction@1.1.0(@types/react@18.3.24)(react@18.3.1)':
    dependencies:
      react: 18.3.1
    optionalDependencies:
      '@types/react': 18.3.24

  '@radix-ui/react-dismissable-layer@1.1.3(@types/react-dom@18.3.7(@types/react@18.3.24))(@types/react@18.3.24)(react-dom@18.3.1(react@18.3.1))(react@18.3.1)':
    dependencies:
      '@radix-ui/primitive': 1.1.1
      '@radix-ui/react-compose-refs': 1.1.1(@types/react@18.3.24)(react@18.3.1)
      '@radix-ui/react-primitive': 2.0.1(@types/react-dom@18.3.7(@types/react@18.3.24))(@types/react@18.3.24)(react-dom@18.3.1(react@18.3.1))(react@18.3.1)
      '@radix-ui/react-use-callback-ref': 1.1.0(@types/react@18.3.24)(react@18.3.1)
      '@radix-ui/react-use-escape-keydown': 1.1.0(@types/react@18.3.24)(react@18.3.1)
      react: 18.3.1
      react-dom: 18.3.1(react@18.3.1)
    optionalDependencies:
      '@types/react': 18.3.24
      '@types/react-dom': 18.3.7(@types/react@18.3.24)

  '@radix-ui/react-dropdown-menu@2.1.4(@types/react-dom@18.3.7(@types/react@18.3.24))(@types/react@18.3.24)(react-dom@18.3.1(react@18.3.1))(react@18.3.1)':
    dependencies:
      '@radix-ui/primitive': 1.1.1
      '@radix-ui/react-compose-refs': 1.1.1(@types/react@18.3.24)(react@18.3.1)
      '@radix-ui/react-context': 1.1.1(@types/react@18.3.24)(react@18.3.1)
      '@radix-ui/react-id': 1.1.0(@types/react@18.3.24)(react@18.3.1)
      '@radix-ui/react-menu': 2.1.4(@types/react-dom@18.3.7(@types/react@18.3.24))(@types/react@18.3.24)(react-dom@18.3.1(react@18.3.1))(react@18.3.1)
      '@radix-ui/react-primitive': 2.0.1(@types/react-dom@18.3.7(@types/react@18.3.24))(@types/react@18.3.24)(react-dom@18.3.1(react@18.3.1))(react@18.3.1)
      '@radix-ui/react-use-controllable-state': 1.1.0(@types/react@18.3.24)(react@18.3.1)
      react: 18.3.1
      react-dom: 18.3.1(react@18.3.1)
    optionalDependencies:
      '@types/react': 18.3.24
      '@types/react-dom': 18.3.7(@types/react@18.3.24)

  '@radix-ui/react-focus-guards@1.1.1(@types/react@18.3.24)(react@18.3.1)':
    dependencies:
      react: 18.3.1
    optionalDependencies:
      '@types/react': 18.3.24

  '@radix-ui/react-focus-scope@1.1.1(@types/react-dom@18.3.7(@types/react@18.3.24))(@types/react@18.3.24)(react-dom@18.3.1(react@18.3.1))(react@18.3.1)':
    dependencies:
      '@radix-ui/react-compose-refs': 1.1.1(@types/react@18.3.24)(react@18.3.1)
      '@radix-ui/react-primitive': 2.0.1(@types/react-dom@18.3.7(@types/react@18.3.24))(@types/react@18.3.24)(react-dom@18.3.1(react@18.3.1))(react@18.3.1)
      '@radix-ui/react-use-callback-ref': 1.1.0(@types/react@18.3.24)(react@18.3.1)
      react: 18.3.1
      react-dom: 18.3.1(react@18.3.1)
    optionalDependencies:
      '@types/react': 18.3.24
      '@types/react-dom': 18.3.7(@types/react@18.3.24)

  '@radix-ui/react-hover-card@1.1.4(@types/react-dom@18.3.7(@types/react@18.3.24))(@types/react@18.3.24)(react-dom@18.3.1(react@18.3.1))(react@18.3.1)':
    dependencies:
      '@radix-ui/primitive': 1.1.1
      '@radix-ui/react-compose-refs': 1.1.1(@types/react@18.3.24)(react@18.3.1)
      '@radix-ui/react-context': 1.1.1(@types/react@18.3.24)(react@18.3.1)
      '@radix-ui/react-dismissable-layer': 1.1.3(@types/react-dom@18.3.7(@types/react@18.3.24))(@types/react@18.3.24)(react-dom@18.3.1(react@18.3.1))(react@18.3.1)
      '@radix-ui/react-popper': 1.2.1(@types/react-dom@18.3.7(@types/react@18.3.24))(@types/react@18.3.24)(react-dom@18.3.1(react@18.3.1))(react@18.3.1)
      '@radix-ui/react-portal': 1.1.3(@types/react-dom@18.3.7(@types/react@18.3.24))(@types/react@18.3.24)(react-dom@18.3.1(react@18.3.1))(react@18.3.1)
      '@radix-ui/react-presence': 1.1.2(@types/react-dom@18.3.7(@types/react@18.3.24))(@types/react@18.3.24)(react-dom@18.3.1(react@18.3.1))(react@18.3.1)
      '@radix-ui/react-primitive': 2.0.1(@types/react-dom@18.3.7(@types/react@18.3.24))(@types/react@18.3.24)(react-dom@18.3.1(react@18.3.1))(react@18.3.1)
      '@radix-ui/react-use-controllable-state': 1.1.0(@types/react@18.3.24)(react@18.3.1)
      react: 18.3.1
      react-dom: 18.3.1(react@18.3.1)
    optionalDependencies:
      '@types/react': 18.3.24
      '@types/react-dom': 18.3.7(@types/react@18.3.24)

  '@radix-ui/react-id@1.1.0(@types/react@18.3.24)(react@18.3.1)':
    dependencies:
      '@radix-ui/react-use-layout-effect': 1.1.0(@types/react@18.3.24)(react@18.3.1)
      react: 18.3.1
    optionalDependencies:
      '@types/react': 18.3.24

  '@radix-ui/react-id@1.1.1(@types/react@18.3.24)(react@18.3.1)':
    dependencies:
      '@radix-ui/react-use-layout-effect': 1.1.1(@types/react@18.3.24)(react@18.3.1)
      react: 18.3.1
    optionalDependencies:
      '@types/react': 18.3.24

  '@radix-ui/react-label@2.1.1(@types/react-dom@18.3.7(@types/react@18.3.24))(@types/react@18.3.24)(react-dom@18.3.1(react@18.3.1))(react@18.3.1)':
    dependencies:
      '@radix-ui/react-primitive': 2.0.1(@types/react-dom@18.3.7(@types/react@18.3.24))(@types/react@18.3.24)(react-dom@18.3.1(react@18.3.1))(react@18.3.1)
      react: 18.3.1
      react-dom: 18.3.1(react@18.3.1)
    optionalDependencies:
      '@types/react': 18.3.24
      '@types/react-dom': 18.3.7(@types/react@18.3.24)

  '@radix-ui/react-menu@2.1.4(@types/react-dom@18.3.7(@types/react@18.3.24))(@types/react@18.3.24)(react-dom@18.3.1(react@18.3.1))(react@18.3.1)':
    dependencies:
      '@radix-ui/primitive': 1.1.1
      '@radix-ui/react-collection': 1.1.1(@types/react-dom@18.3.7(@types/react@18.3.24))(@types/react@18.3.24)(react-dom@18.3.1(react@18.3.1))(react@18.3.1)
      '@radix-ui/react-compose-refs': 1.1.1(@types/react@18.3.24)(react@18.3.1)
      '@radix-ui/react-context': 1.1.1(@types/react@18.3.24)(react@18.3.1)
      '@radix-ui/react-direction': 1.1.0(@types/react@18.3.24)(react@18.3.1)
      '@radix-ui/react-dismissable-layer': 1.1.3(@types/react-dom@18.3.7(@types/react@18.3.24))(@types/react@18.3.24)(react-dom@18.3.1(react@18.3.1))(react@18.3.1)
      '@radix-ui/react-focus-guards': 1.1.1(@types/react@18.3.24)(react@18.3.1)
      '@radix-ui/react-focus-scope': 1.1.1(@types/react-dom@18.3.7(@types/react@18.3.24))(@types/react@18.3.24)(react-dom@18.3.1(react@18.3.1))(react@18.3.1)
      '@radix-ui/react-id': 1.1.0(@types/react@18.3.24)(react@18.3.1)
      '@radix-ui/react-popper': 1.2.1(@types/react-dom@18.3.7(@types/react@18.3.24))(@types/react@18.3.24)(react-dom@18.3.1(react@18.3.1))(react@18.3.1)
      '@radix-ui/react-portal': 1.1.3(@types/react-dom@18.3.7(@types/react@18.3.24))(@types/react@18.3.24)(react-dom@18.3.1(react@18.3.1))(react@18.3.1)
      '@radix-ui/react-presence': 1.1.2(@types/react-dom@18.3.7(@types/react@18.3.24))(@types/react@18.3.24)(react-dom@18.3.1(react@18.3.1))(react@18.3.1)
      '@radix-ui/react-primitive': 2.0.1(@types/react-dom@18.3.7(@types/react@18.3.24))(@types/react@18.3.24)(react-dom@18.3.1(react@18.3.1))(react@18.3.1)
      '@radix-ui/react-roving-focus': 1.1.1(@types/react-dom@18.3.7(@types/react@18.3.24))(@types/react@18.3.24)(react-dom@18.3.1(react@18.3.1))(react@18.3.1)
      '@radix-ui/react-slot': 1.1.1(@types/react@18.3.24)(react@18.3.1)
      '@radix-ui/react-use-callback-ref': 1.1.0(@types/react@18.3.24)(react@18.3.1)
      aria-hidden: 1.2.6
      react: 18.3.1
      react-dom: 18.3.1(react@18.3.1)
      react-remove-scroll: 2.7.1(@types/react@18.3.24)(react@18.3.1)
    optionalDependencies:
      '@types/react': 18.3.24
      '@types/react-dom': 18.3.7(@types/react@18.3.24)

  '@radix-ui/react-menubar@1.1.4(@types/react-dom@18.3.7(@types/react@18.3.24))(@types/react@18.3.24)(react-dom@18.3.1(react@18.3.1))(react@18.3.1)':
    dependencies:
      '@radix-ui/primitive': 1.1.1
      '@radix-ui/react-collection': 1.1.1(@types/react-dom@18.3.7(@types/react@18.3.24))(@types/react@18.3.24)(react-dom@18.3.1(react@18.3.1))(react@18.3.1)
      '@radix-ui/react-compose-refs': 1.1.1(@types/react@18.3.24)(react@18.3.1)
      '@radix-ui/react-context': 1.1.1(@types/react@18.3.24)(react@18.3.1)
      '@radix-ui/react-direction': 1.1.0(@types/react@18.3.24)(react@18.3.1)
      '@radix-ui/react-id': 1.1.0(@types/react@18.3.24)(react@18.3.1)
      '@radix-ui/react-menu': 2.1.4(@types/react-dom@18.3.7(@types/react@18.3.24))(@types/react@18.3.24)(react-dom@18.3.1(react@18.3.1))(react@18.3.1)
      '@radix-ui/react-primitive': 2.0.1(@types/react-dom@18.3.7(@types/react@18.3.24))(@types/react@18.3.24)(react-dom@18.3.1(react@18.3.1))(react@18.3.1)
      '@radix-ui/react-roving-focus': 1.1.1(@types/react-dom@18.3.7(@types/react@18.3.24))(@types/react@18.3.24)(react-dom@18.3.1(react@18.3.1))(react@18.3.1)
      '@radix-ui/react-use-controllable-state': 1.1.0(@types/react@18.3.24)(react@18.3.1)
      react: 18.3.1
      react-dom: 18.3.1(react@18.3.1)
    optionalDependencies:
      '@types/react': 18.3.24
      '@types/react-dom': 18.3.7(@types/react@18.3.24)

  '@radix-ui/react-navigation-menu@1.2.3(@types/react-dom@18.3.7(@types/react@18.3.24))(@types/react@18.3.24)(react-dom@18.3.1(react@18.3.1))(react@18.3.1)':
    dependencies:
      '@radix-ui/primitive': 1.1.1
      '@radix-ui/react-collection': 1.1.1(@types/react-dom@18.3.7(@types/react@18.3.24))(@types/react@18.3.24)(react-dom@18.3.1(react@18.3.1))(react@18.3.1)
      '@radix-ui/react-compose-refs': 1.1.1(@types/react@18.3.24)(react@18.3.1)
      '@radix-ui/react-context': 1.1.1(@types/react@18.3.24)(react@18.3.1)
      '@radix-ui/react-direction': 1.1.0(@types/react@18.3.24)(react@18.3.1)
      '@radix-ui/react-dismissable-layer': 1.1.3(@types/react-dom@18.3.7(@types/react@18.3.24))(@types/react@18.3.24)(react-dom@18.3.1(react@18.3.1))(react@18.3.1)
      '@radix-ui/react-id': 1.1.0(@types/react@18.3.24)(react@18.3.1)
      '@radix-ui/react-presence': 1.1.2(@types/react-dom@18.3.7(@types/react@18.3.24))(@types/react@18.3.24)(react-dom@18.3.1(react@18.3.1))(react@18.3.1)
      '@radix-ui/react-primitive': 2.0.1(@types/react-dom@18.3.7(@types/react@18.3.24))(@types/react@18.3.24)(react-dom@18.3.1(react@18.3.1))(react@18.3.1)
      '@radix-ui/react-use-callback-ref': 1.1.0(@types/react@18.3.24)(react@18.3.1)
      '@radix-ui/react-use-controllable-state': 1.1.0(@types/react@18.3.24)(react@18.3.1)
      '@radix-ui/react-use-layout-effect': 1.1.0(@types/react@18.3.24)(react@18.3.1)
      '@radix-ui/react-use-previous': 1.1.0(@types/react@18.3.24)(react@18.3.1)
      '@radix-ui/react-visually-hidden': 1.1.1(@types/react-dom@18.3.7(@types/react@18.3.24))(@types/react@18.3.24)(react-dom@18.3.1(react@18.3.1))(react@18.3.1)
      react: 18.3.1
      react-dom: 18.3.1(react@18.3.1)
    optionalDependencies:
      '@types/react': 18.3.24
      '@types/react-dom': 18.3.7(@types/react@18.3.24)

  '@radix-ui/react-popover@1.1.4(@types/react-dom@18.3.7(@types/react@18.3.24))(@types/react@18.3.24)(react-dom@18.3.1(react@18.3.1))(react@18.3.1)':
    dependencies:
      '@radix-ui/primitive': 1.1.1
      '@radix-ui/react-compose-refs': 1.1.1(@types/react@18.3.24)(react@18.3.1)
      '@radix-ui/react-context': 1.1.1(@types/react@18.3.24)(react@18.3.1)
      '@radix-ui/react-dismissable-layer': 1.1.3(@types/react-dom@18.3.7(@types/react@18.3.24))(@types/react@18.3.24)(react-dom@18.3.1(react@18.3.1))(react@18.3.1)
      '@radix-ui/react-focus-guards': 1.1.1(@types/react@18.3.24)(react@18.3.1)
      '@radix-ui/react-focus-scope': 1.1.1(@types/react-dom@18.3.7(@types/react@18.3.24))(@types/react@18.3.24)(react-dom@18.3.1(react@18.3.1))(react@18.3.1)
      '@radix-ui/react-id': 1.1.0(@types/react@18.3.24)(react@18.3.1)
      '@radix-ui/react-popper': 1.2.1(@types/react-dom@18.3.7(@types/react@18.3.24))(@types/react@18.3.24)(react-dom@18.3.1(react@18.3.1))(react@18.3.1)
      '@radix-ui/react-portal': 1.1.3(@types/react-dom@18.3.7(@types/react@18.3.24))(@types/react@18.3.24)(react-dom@18.3.1(react@18.3.1))(react@18.3.1)
      '@radix-ui/react-presence': 1.1.2(@types/react-dom@18.3.7(@types/react@18.3.24))(@types/react@18.3.24)(react-dom@18.3.1(react@18.3.1))(react@18.3.1)
      '@radix-ui/react-primitive': 2.0.1(@types/react-dom@18.3.7(@types/react@18.3.24))(@types/react@18.3.24)(react-dom@18.3.1(react@18.3.1))(react@18.3.1)
      '@radix-ui/react-slot': 1.1.1(@types/react@18.3.24)(react@18.3.1)
      '@radix-ui/react-use-controllable-state': 1.1.0(@types/react@18.3.24)(react@18.3.1)
      aria-hidden: 1.2.6
      react: 18.3.1
      react-dom: 18.3.1(react@18.3.1)
      react-remove-scroll: 2.7.1(@types/react@18.3.24)(react@18.3.1)
    optionalDependencies:
      '@types/react': 18.3.24
      '@types/react-dom': 18.3.7(@types/react@18.3.24)

  '@radix-ui/react-popper@1.2.1(@types/react-dom@18.3.7(@types/react@18.3.24))(@types/react@18.3.24)(react-dom@18.3.1(react@18.3.1))(react@18.3.1)':
    dependencies:
      '@floating-ui/react-dom': 2.1.6(react-dom@18.3.1(react@18.3.1))(react@18.3.1)
      '@radix-ui/react-arrow': 1.1.1(@types/react-dom@18.3.7(@types/react@18.3.24))(@types/react@18.3.24)(react-dom@18.3.1(react@18.3.1))(react@18.3.1)
      '@radix-ui/react-compose-refs': 1.1.1(@types/react@18.3.24)(react@18.3.1)
      '@radix-ui/react-context': 1.1.1(@types/react@18.3.24)(react@18.3.1)
      '@radix-ui/react-primitive': 2.0.1(@types/react-dom@18.3.7(@types/react@18.3.24))(@types/react@18.3.24)(react-dom@18.3.1(react@18.3.1))(react@18.3.1)
      '@radix-ui/react-use-callback-ref': 1.1.0(@types/react@18.3.24)(react@18.3.1)
      '@radix-ui/react-use-layout-effect': 1.1.0(@types/react@18.3.24)(react@18.3.1)
      '@radix-ui/react-use-rect': 1.1.0(@types/react@18.3.24)(react@18.3.1)
      '@radix-ui/react-use-size': 1.1.0(@types/react@18.3.24)(react@18.3.1)
      '@radix-ui/rect': 1.1.0
      react: 18.3.1
      react-dom: 18.3.1(react@18.3.1)
    optionalDependencies:
      '@types/react': 18.3.24
      '@types/react-dom': 18.3.7(@types/react@18.3.24)

  '@radix-ui/react-portal@1.1.3(@types/react-dom@18.3.7(@types/react@18.3.24))(@types/react@18.3.24)(react-dom@18.3.1(react@18.3.1))(react@18.3.1)':
    dependencies:
      '@radix-ui/react-primitive': 2.0.1(@types/react-dom@18.3.7(@types/react@18.3.24))(@types/react@18.3.24)(react-dom@18.3.1(react@18.3.1))(react@18.3.1)
      '@radix-ui/react-use-layout-effect': 1.1.0(@types/react@18.3.24)(react@18.3.1)
      react: 18.3.1
      react-dom: 18.3.1(react@18.3.1)
    optionalDependencies:
      '@types/react': 18.3.24
      '@types/react-dom': 18.3.7(@types/react@18.3.24)

  '@radix-ui/react-presence@1.1.2(@types/react-dom@18.3.7(@types/react@18.3.24))(@types/react@18.3.24)(react-dom@18.3.1(react@18.3.1))(react@18.3.1)':
    dependencies:
      '@radix-ui/react-compose-refs': 1.1.1(@types/react@18.3.24)(react@18.3.1)
      '@radix-ui/react-use-layout-effect': 1.1.0(@types/react@18.3.24)(react@18.3.1)
      react: 18.3.1
      react-dom: 18.3.1(react@18.3.1)
    optionalDependencies:
      '@types/react': 18.3.24
      '@types/react-dom': 18.3.7(@types/react@18.3.24)

  '@radix-ui/react-primitive@2.0.1(@types/react-dom@18.3.7(@types/react@18.3.24))(@types/react@18.3.24)(react-dom@18.3.1(react@18.3.1))(react@18.3.1)':
    dependencies:
      '@radix-ui/react-slot': 1.1.1(@types/react@18.3.24)(react@18.3.1)
      react: 18.3.1
      react-dom: 18.3.1(react@18.3.1)
    optionalDependencies:
      '@types/react': 18.3.24
      '@types/react-dom': 18.3.7(@types/react@18.3.24)

  '@radix-ui/react-primitive@2.1.3(@types/react-dom@18.3.7(@types/react@18.3.24))(@types/react@18.3.24)(react-dom@18.3.1(react@18.3.1))(react@18.3.1)':
    dependencies:
      '@radix-ui/react-slot': 1.2.3(@types/react@18.3.24)(react@18.3.1)
      react: 18.3.1
      react-dom: 18.3.1(react@18.3.1)
    optionalDependencies:
      '@types/react': 18.3.24
      '@types/react-dom': 18.3.7(@types/react@18.3.24)

  '@radix-ui/react-progress@1.1.1(@types/react-dom@18.3.7(@types/react@18.3.24))(@types/react@18.3.24)(react-dom@18.3.1(react@18.3.1))(react@18.3.1)':
    dependencies:
      '@radix-ui/react-context': 1.1.1(@types/react@18.3.24)(react@18.3.1)
      '@radix-ui/react-primitive': 2.0.1(@types/react-dom@18.3.7(@types/react@18.3.24))(@types/react@18.3.24)(react-dom@18.3.1(react@18.3.1))(react@18.3.1)
      react: 18.3.1
      react-dom: 18.3.1(react@18.3.1)
    optionalDependencies:
      '@types/react': 18.3.24
      '@types/react-dom': 18.3.7(@types/react@18.3.24)

  '@radix-ui/react-radio-group@1.2.2(@types/react-dom@18.3.7(@types/react@18.3.24))(@types/react@18.3.24)(react-dom@18.3.1(react@18.3.1))(react@18.3.1)':
    dependencies:
      '@radix-ui/primitive': 1.1.1
      '@radix-ui/react-compose-refs': 1.1.1(@types/react@18.3.24)(react@18.3.1)
      '@radix-ui/react-context': 1.1.1(@types/react@18.3.24)(react@18.3.1)
      '@radix-ui/react-direction': 1.1.0(@types/react@18.3.24)(react@18.3.1)
      '@radix-ui/react-presence': 1.1.2(@types/react-dom@18.3.7(@types/react@18.3.24))(@types/react@18.3.24)(react-dom@18.3.1(react@18.3.1))(react@18.3.1)
      '@radix-ui/react-primitive': 2.0.1(@types/react-dom@18.3.7(@types/react@18.3.24))(@types/react@18.3.24)(react-dom@18.3.1(react@18.3.1))(react@18.3.1)
      '@radix-ui/react-roving-focus': 1.1.1(@types/react-dom@18.3.7(@types/react@18.3.24))(@types/react@18.3.24)(react-dom@18.3.1(react@18.3.1))(react@18.3.1)
      '@radix-ui/react-use-controllable-state': 1.1.0(@types/react@18.3.24)(react@18.3.1)
      '@radix-ui/react-use-previous': 1.1.0(@types/react@18.3.24)(react@18.3.1)
      '@radix-ui/react-use-size': 1.1.0(@types/react@18.3.24)(react@18.3.1)
      react: 18.3.1
      react-dom: 18.3.1(react@18.3.1)
    optionalDependencies:
      '@types/react': 18.3.24
      '@types/react-dom': 18.3.7(@types/react@18.3.24)

  '@radix-ui/react-roving-focus@1.1.1(@types/react-dom@18.3.7(@types/react@18.3.24))(@types/react@18.3.24)(react-dom@18.3.1(react@18.3.1))(react@18.3.1)':
    dependencies:
      '@radix-ui/primitive': 1.1.1
      '@radix-ui/react-collection': 1.1.1(@types/react-dom@18.3.7(@types/react@18.3.24))(@types/react@18.3.24)(react-dom@18.3.1(react@18.3.1))(react@18.3.1)
      '@radix-ui/react-compose-refs': 1.1.1(@types/react@18.3.24)(react@18.3.1)
      '@radix-ui/react-context': 1.1.1(@types/react@18.3.24)(react@18.3.1)
      '@radix-ui/react-direction': 1.1.0(@types/react@18.3.24)(react@18.3.1)
      '@radix-ui/react-id': 1.1.0(@types/react@18.3.24)(react@18.3.1)
      '@radix-ui/react-primitive': 2.0.1(@types/react-dom@18.3.7(@types/react@18.3.24))(@types/react@18.3.24)(react-dom@18.3.1(react@18.3.1))(react@18.3.1)
      '@radix-ui/react-use-callback-ref': 1.1.0(@types/react@18.3.24)(react@18.3.1)
      '@radix-ui/react-use-controllable-state': 1.1.0(@types/react@18.3.24)(react@18.3.1)
      react: 18.3.1
      react-dom: 18.3.1(react@18.3.1)
    optionalDependencies:
      '@types/react': 18.3.24
      '@types/react-dom': 18.3.7(@types/react@18.3.24)

  '@radix-ui/react-scroll-area@1.2.2(@types/react-dom@18.3.7(@types/react@18.3.24))(@types/react@18.3.24)(react-dom@18.3.1(react@18.3.1))(react@18.3.1)':
    dependencies:
      '@radix-ui/number': 1.1.0
      '@radix-ui/primitive': 1.1.1
      '@radix-ui/react-compose-refs': 1.1.1(@types/react@18.3.24)(react@18.3.1)
      '@radix-ui/react-context': 1.1.1(@types/react@18.3.24)(react@18.3.1)
      '@radix-ui/react-direction': 1.1.0(@types/react@18.3.24)(react@18.3.1)
      '@radix-ui/react-presence': 1.1.2(@types/react-dom@18.3.7(@types/react@18.3.24))(@types/react@18.3.24)(react-dom@18.3.1(react@18.3.1))(react@18.3.1)
      '@radix-ui/react-primitive': 2.0.1(@types/react-dom@18.3.7(@types/react@18.3.24))(@types/react@18.3.24)(react-dom@18.3.1(react@18.3.1))(react@18.3.1)
      '@radix-ui/react-use-callback-ref': 1.1.0(@types/react@18.3.24)(react@18.3.1)
      '@radix-ui/react-use-layout-effect': 1.1.0(@types/react@18.3.24)(react@18.3.1)
      react: 18.3.1
      react-dom: 18.3.1(react@18.3.1)
    optionalDependencies:
      '@types/react': 18.3.24
      '@types/react-dom': 18.3.7(@types/react@18.3.24)

  '@radix-ui/react-select@2.1.4(@types/react-dom@18.3.7(@types/react@18.3.24))(@types/react@18.3.24)(react-dom@18.3.1(react@18.3.1))(react@18.3.1)':
    dependencies:
      '@radix-ui/number': 1.1.0
      '@radix-ui/primitive': 1.1.1
      '@radix-ui/react-collection': 1.1.1(@types/react-dom@18.3.7(@types/react@18.3.24))(@types/react@18.3.24)(react-dom@18.3.1(react@18.3.1))(react@18.3.1)
      '@radix-ui/react-compose-refs': 1.1.1(@types/react@18.3.24)(react@18.3.1)
      '@radix-ui/react-context': 1.1.1(@types/react@18.3.24)(react@18.3.1)
      '@radix-ui/react-direction': 1.1.0(@types/react@18.3.24)(react@18.3.1)
      '@radix-ui/react-dismissable-layer': 1.1.3(@types/react-dom@18.3.7(@types/react@18.3.24))(@types/react@18.3.24)(react-dom@18.3.1(react@18.3.1))(react@18.3.1)
      '@radix-ui/react-focus-guards': 1.1.1(@types/react@18.3.24)(react@18.3.1)
      '@radix-ui/react-focus-scope': 1.1.1(@types/react-dom@18.3.7(@types/react@18.3.24))(@types/react@18.3.24)(react-dom@18.3.1(react@18.3.1))(react@18.3.1)
      '@radix-ui/react-id': 1.1.0(@types/react@18.3.24)(react@18.3.1)
      '@radix-ui/react-popper': 1.2.1(@types/react-dom@18.3.7(@types/react@18.3.24))(@types/react@18.3.24)(react-dom@18.3.1(react@18.3.1))(react@18.3.1)
      '@radix-ui/react-portal': 1.1.3(@types/react-dom@18.3.7(@types/react@18.3.24))(@types/react@18.3.24)(react-dom@18.3.1(react@18.3.1))(react@18.3.1)
      '@radix-ui/react-primitive': 2.0.1(@types/react-dom@18.3.7(@types/react@18.3.24))(@types/react@18.3.24)(react-dom@18.3.1(react@18.3.1))(react@18.3.1)
      '@radix-ui/react-slot': 1.1.1(@types/react@18.3.24)(react@18.3.1)
      '@radix-ui/react-use-callback-ref': 1.1.0(@types/react@18.3.24)(react@18.3.1)
      '@radix-ui/react-use-controllable-state': 1.1.0(@types/react@18.3.24)(react@18.3.1)
      '@radix-ui/react-use-layout-effect': 1.1.0(@types/react@18.3.24)(react@18.3.1)
      '@radix-ui/react-use-previous': 1.1.0(@types/react@18.3.24)(react@18.3.1)
      '@radix-ui/react-visually-hidden': 1.1.1(@types/react-dom@18.3.7(@types/react@18.3.24))(@types/react@18.3.24)(react-dom@18.3.1(react@18.3.1))(react@18.3.1)
      aria-hidden: 1.2.6
      react: 18.3.1
      react-dom: 18.3.1(react@18.3.1)
      react-remove-scroll: 2.7.1(@types/react@18.3.24)(react@18.3.1)
    optionalDependencies:
      '@types/react': 18.3.24
      '@types/react-dom': 18.3.7(@types/react@18.3.24)

  '@radix-ui/react-separator@1.1.1(@types/react-dom@18.3.7(@types/react@18.3.24))(@types/react@18.3.24)(react-dom@18.3.1(react@18.3.1))(react@18.3.1)':
    dependencies:
      '@radix-ui/react-primitive': 2.0.1(@types/react-dom@18.3.7(@types/react@18.3.24))(@types/react@18.3.24)(react-dom@18.3.1(react@18.3.1))(react@18.3.1)
      react: 18.3.1
      react-dom: 18.3.1(react@18.3.1)
    optionalDependencies:
      '@types/react': 18.3.24
      '@types/react-dom': 18.3.7(@types/react@18.3.24)

  '@radix-ui/react-slider@1.2.2(@types/react-dom@18.3.7(@types/react@18.3.24))(@types/react@18.3.24)(react-dom@18.3.1(react@18.3.1))(react@18.3.1)':
    dependencies:
      '@radix-ui/number': 1.1.0
      '@radix-ui/primitive': 1.1.1
      '@radix-ui/react-collection': 1.1.1(@types/react-dom@18.3.7(@types/react@18.3.24))(@types/react@18.3.24)(react-dom@18.3.1(react@18.3.1))(react@18.3.1)
      '@radix-ui/react-compose-refs': 1.1.1(@types/react@18.3.24)(react@18.3.1)
      '@radix-ui/react-context': 1.1.1(@types/react@18.3.24)(react@18.3.1)
      '@radix-ui/react-direction': 1.1.0(@types/react@18.3.24)(react@18.3.1)
      '@radix-ui/react-primitive': 2.0.1(@types/react-dom@18.3.7(@types/react@18.3.24))(@types/react@18.3.24)(react-dom@18.3.1(react@18.3.1))(react@18.3.1)
      '@radix-ui/react-use-controllable-state': 1.1.0(@types/react@18.3.24)(react@18.3.1)
      '@radix-ui/react-use-layout-effect': 1.1.0(@types/react@18.3.24)(react@18.3.1)
      '@radix-ui/react-use-previous': 1.1.0(@types/react@18.3.24)(react@18.3.1)
      '@radix-ui/react-use-size': 1.1.0(@types/react@18.3.24)(react@18.3.1)
      react: 18.3.1
      react-dom: 18.3.1(react@18.3.1)
    optionalDependencies:
      '@types/react': 18.3.24
      '@types/react-dom': 18.3.7(@types/react@18.3.24)

  '@radix-ui/react-slot@1.1.1(@types/react@18.3.24)(react@18.3.1)':
    dependencies:
      '@radix-ui/react-compose-refs': 1.1.1(@types/react@18.3.24)(react@18.3.1)
      react: 18.3.1
    optionalDependencies:
      '@types/react': 18.3.24

  '@radix-ui/react-slot@1.2.3(@types/react@18.3.24)(react@18.3.1)':
    dependencies:
      '@radix-ui/react-compose-refs': 1.1.2(@types/react@18.3.24)(react@18.3.1)
      react: 18.3.1
    optionalDependencies:
      '@types/react': 18.3.24

  '@radix-ui/react-switch@1.1.2(@types/react-dom@18.3.7(@types/react@18.3.24))(@types/react@18.3.24)(react-dom@18.3.1(react@18.3.1))(react@18.3.1)':
    dependencies:
      '@radix-ui/primitive': 1.1.1
      '@radix-ui/react-compose-refs': 1.1.1(@types/react@18.3.24)(react@18.3.1)
      '@radix-ui/react-context': 1.1.1(@types/react@18.3.24)(react@18.3.1)
      '@radix-ui/react-primitive': 2.0.1(@types/react-dom@18.3.7(@types/react@18.3.24))(@types/react@18.3.24)(react-dom@18.3.1(react@18.3.1))(react@18.3.1)
      '@radix-ui/react-use-controllable-state': 1.1.0(@types/react@18.3.24)(react@18.3.1)
      '@radix-ui/react-use-previous': 1.1.0(@types/react@18.3.24)(react@18.3.1)
      '@radix-ui/react-use-size': 1.1.0(@types/react@18.3.24)(react@18.3.1)
      react: 18.3.1
      react-dom: 18.3.1(react@18.3.1)
    optionalDependencies:
      '@types/react': 18.3.24
      '@types/react-dom': 18.3.7(@types/react@18.3.24)

  '@radix-ui/react-tabs@1.1.2(@types/react-dom@18.3.7(@types/react@18.3.24))(@types/react@18.3.24)(react-dom@18.3.1(react@18.3.1))(react@18.3.1)':
    dependencies:
      '@radix-ui/primitive': 1.1.1
      '@radix-ui/react-context': 1.1.1(@types/react@18.3.24)(react@18.3.1)
      '@radix-ui/react-direction': 1.1.0(@types/react@18.3.24)(react@18.3.1)
      '@radix-ui/react-id': 1.1.0(@types/react@18.3.24)(react@18.3.1)
      '@radix-ui/react-presence': 1.1.2(@types/react-dom@18.3.7(@types/react@18.3.24))(@types/react@18.3.24)(react-dom@18.3.1(react@18.3.1))(react@18.3.1)
      '@radix-ui/react-primitive': 2.0.1(@types/react-dom@18.3.7(@types/react@18.3.24))(@types/react@18.3.24)(react-dom@18.3.1(react@18.3.1))(react@18.3.1)
      '@radix-ui/react-roving-focus': 1.1.1(@types/react-dom@18.3.7(@types/react@18.3.24))(@types/react@18.3.24)(react-dom@18.3.1(react@18.3.1))(react@18.3.1)
      '@radix-ui/react-use-controllable-state': 1.1.0(@types/react@18.3.24)(react@18.3.1)
      react: 18.3.1
      react-dom: 18.3.1(react@18.3.1)
    optionalDependencies:
      '@types/react': 18.3.24
      '@types/react-dom': 18.3.7(@types/react@18.3.24)

  '@radix-ui/react-toast@1.2.4(@types/react-dom@18.3.7(@types/react@18.3.24))(@types/react@18.3.24)(react-dom@18.3.1(react@18.3.1))(react@18.3.1)':
    dependencies:
      '@radix-ui/primitive': 1.1.1
      '@radix-ui/react-collection': 1.1.1(@types/react-dom@18.3.7(@types/react@18.3.24))(@types/react@18.3.24)(react-dom@18.3.1(react@18.3.1))(react@18.3.1)
      '@radix-ui/react-compose-refs': 1.1.1(@types/react@18.3.24)(react@18.3.1)
      '@radix-ui/react-context': 1.1.1(@types/react@18.3.24)(react@18.3.1)
      '@radix-ui/react-dismissable-layer': 1.1.3(@types/react-dom@18.3.7(@types/react@18.3.24))(@types/react@18.3.24)(react-dom@18.3.1(react@18.3.1))(react@18.3.1)
      '@radix-ui/react-portal': 1.1.3(@types/react-dom@18.3.7(@types/react@18.3.24))(@types/react@18.3.24)(react-dom@18.3.1(react@18.3.1))(react@18.3.1)
      '@radix-ui/react-presence': 1.1.2(@types/react-dom@18.3.7(@types/react@18.3.24))(@types/react@18.3.24)(react-dom@18.3.1(react@18.3.1))(react@18.3.1)
      '@radix-ui/react-primitive': 2.0.1(@types/react-dom@18.3.7(@types/react@18.3.24))(@types/react@18.3.24)(react-dom@18.3.1(react@18.3.1))(react@18.3.1)
      '@radix-ui/react-use-callback-ref': 1.1.0(@types/react@18.3.24)(react@18.3.1)
      '@radix-ui/react-use-controllable-state': 1.1.0(@types/react@18.3.24)(react@18.3.1)
      '@radix-ui/react-use-layout-effect': 1.1.0(@types/react@18.3.24)(react@18.3.1)
      '@radix-ui/react-visually-hidden': 1.1.1(@types/react-dom@18.3.7(@types/react@18.3.24))(@types/react@18.3.24)(react-dom@18.3.1(react@18.3.1))(react@18.3.1)
      react: 18.3.1
      react-dom: 18.3.1(react@18.3.1)
    optionalDependencies:
      '@types/react': 18.3.24
      '@types/react-dom': 18.3.7(@types/react@18.3.24)

  '@radix-ui/react-toggle-group@1.1.1(@types/react-dom@18.3.7(@types/react@18.3.24))(@types/react@18.3.24)(react-dom@18.3.1(react@18.3.1))(react@18.3.1)':
    dependencies:
      '@radix-ui/primitive': 1.1.1
      '@radix-ui/react-context': 1.1.1(@types/react@18.3.24)(react@18.3.1)
      '@radix-ui/react-direction': 1.1.0(@types/react@18.3.24)(react@18.3.1)
      '@radix-ui/react-primitive': 2.0.1(@types/react-dom@18.3.7(@types/react@18.3.24))(@types/react@18.3.24)(react-dom@18.3.1(react@18.3.1))(react@18.3.1)
      '@radix-ui/react-roving-focus': 1.1.1(@types/react-dom@18.3.7(@types/react@18.3.24))(@types/react@18.3.24)(react-dom@18.3.1(react@18.3.1))(react@18.3.1)
      '@radix-ui/react-toggle': 1.1.1(@types/react-dom@18.3.7(@types/react@18.3.24))(@types/react@18.3.24)(react-dom@18.3.1(react@18.3.1))(react@18.3.1)
      '@radix-ui/react-use-controllable-state': 1.1.0(@types/react@18.3.24)(react@18.3.1)
      react: 18.3.1
      react-dom: 18.3.1(react@18.3.1)
    optionalDependencies:
      '@types/react': 18.3.24
      '@types/react-dom': 18.3.7(@types/react@18.3.24)

  '@radix-ui/react-toggle@1.1.1(@types/react-dom@18.3.7(@types/react@18.3.24))(@types/react@18.3.24)(react-dom@18.3.1(react@18.3.1))(react@18.3.1)':
    dependencies:
      '@radix-ui/primitive': 1.1.1
      '@radix-ui/react-primitive': 2.0.1(@types/react-dom@18.3.7(@types/react@18.3.24))(@types/react@18.3.24)(react-dom@18.3.1(react@18.3.1))(react@18.3.1)
      '@radix-ui/react-use-controllable-state': 1.1.0(@types/react@18.3.24)(react@18.3.1)
      react: 18.3.1
      react-dom: 18.3.1(react@18.3.1)
    optionalDependencies:
      '@types/react': 18.3.24
      '@types/react-dom': 18.3.7(@types/react@18.3.24)

  '@radix-ui/react-tooltip@1.1.6(@types/react-dom@18.3.7(@types/react@18.3.24))(@types/react@18.3.24)(react-dom@18.3.1(react@18.3.1))(react@18.3.1)':
    dependencies:
      '@radix-ui/primitive': 1.1.1
      '@radix-ui/react-compose-refs': 1.1.1(@types/react@18.3.24)(react@18.3.1)
      '@radix-ui/react-context': 1.1.1(@types/react@18.3.24)(react@18.3.1)
      '@radix-ui/react-dismissable-layer': 1.1.3(@types/react-dom@18.3.7(@types/react@18.3.24))(@types/react@18.3.24)(react-dom@18.3.1(react@18.3.1))(react@18.3.1)
      '@radix-ui/react-id': 1.1.0(@types/react@18.3.24)(react@18.3.1)
      '@radix-ui/react-popper': 1.2.1(@types/react-dom@18.3.7(@types/react@18.3.24))(@types/react@18.3.24)(react-dom@18.3.1(react@18.3.1))(react@18.3.1)
      '@radix-ui/react-portal': 1.1.3(@types/react-dom@18.3.7(@types/react@18.3.24))(@types/react@18.3.24)(react-dom@18.3.1(react@18.3.1))(react@18.3.1)
      '@radix-ui/react-presence': 1.1.2(@types/react-dom@18.3.7(@types/react@18.3.24))(@types/react@18.3.24)(react-dom@18.3.1(react@18.3.1))(react@18.3.1)
      '@radix-ui/react-primitive': 2.0.1(@types/react-dom@18.3.7(@types/react@18.3.24))(@types/react@18.3.24)(react-dom@18.3.1(react@18.3.1))(react@18.3.1)
      '@radix-ui/react-slot': 1.1.1(@types/react@18.3.24)(react@18.3.1)
      '@radix-ui/react-use-controllable-state': 1.1.0(@types/react@18.3.24)(react@18.3.1)
      '@radix-ui/react-visually-hidden': 1.1.1(@types/react-dom@18.3.7(@types/react@18.3.24))(@types/react@18.3.24)(react-dom@18.3.1(react@18.3.1))(react@18.3.1)
      react: 18.3.1
      react-dom: 18.3.1(react@18.3.1)
    optionalDependencies:
      '@types/react': 18.3.24
      '@types/react-dom': 18.3.7(@types/react@18.3.24)

  '@radix-ui/react-use-callback-ref@1.1.0(@types/react@18.3.24)(react@18.3.1)':
    dependencies:
      react: 18.3.1
    optionalDependencies:
      '@types/react': 18.3.24

  '@radix-ui/react-use-controllable-state@1.1.0(@types/react@18.3.24)(react@18.3.1)':
    dependencies:
      '@radix-ui/react-use-callback-ref': 1.1.0(@types/react@18.3.24)(react@18.3.1)
      react: 18.3.1
    optionalDependencies:
      '@types/react': 18.3.24

  '@radix-ui/react-use-escape-keydown@1.1.0(@types/react@18.3.24)(react@18.3.1)':
    dependencies:
      '@radix-ui/react-use-callback-ref': 1.1.0(@types/react@18.3.24)(react@18.3.1)
      react: 18.3.1
    optionalDependencies:
      '@types/react': 18.3.24

  '@radix-ui/react-use-layout-effect@1.1.0(@types/react@18.3.24)(react@18.3.1)':
    dependencies:
      react: 18.3.1
    optionalDependencies:
      '@types/react': 18.3.24

  '@radix-ui/react-use-layout-effect@1.1.1(@types/react@18.3.24)(react@18.3.1)':
    dependencies:
      react: 18.3.1
    optionalDependencies:
      '@types/react': 18.3.24

  '@radix-ui/react-use-previous@1.1.0(@types/react@18.3.24)(react@18.3.1)':
    dependencies:
      react: 18.3.1
    optionalDependencies:
      '@types/react': 18.3.24

  '@radix-ui/react-use-rect@1.1.0(@types/react@18.3.24)(react@18.3.1)':
    dependencies:
      '@radix-ui/rect': 1.1.0
      react: 18.3.1
    optionalDependencies:
      '@types/react': 18.3.24

  '@radix-ui/react-use-size@1.1.0(@types/react@18.3.24)(react@18.3.1)':
    dependencies:
      '@radix-ui/react-use-layout-effect': 1.1.0(@types/react@18.3.24)(react@18.3.1)
      react: 18.3.1
    optionalDependencies:
      '@types/react': 18.3.24

  '@radix-ui/react-visually-hidden@1.1.1(@types/react-dom@18.3.7(@types/react@18.3.24))(@types/react@18.3.24)(react-dom@18.3.1(react@18.3.1))(react@18.3.1)':
    dependencies:
      '@radix-ui/react-primitive': 2.0.1(@types/react-dom@18.3.7(@types/react@18.3.24))(@types/react@18.3.24)(react-dom@18.3.1(react@18.3.1))(react@18.3.1)
      react: 18.3.1
      react-dom: 18.3.1(react@18.3.1)
    optionalDependencies:
      '@types/react': 18.3.24
      '@types/react-dom': 18.3.7(@types/react@18.3.24)

  '@radix-ui/rect@1.1.0': {}

  '@rtsao/scc@1.1.0': {}

  '@rushstack/eslint-patch@1.12.0': {}

  '@standard-schema/spec@1.0.0': {}

  '@swc/counter@0.1.3': {}

  '@swc/helpers@0.5.5':
    dependencies:
      '@swc/counter': 0.1.3
      tslib: 2.8.1

  '@tailwindcss/node@4.1.13':
    dependencies:
      '@jridgewell/remapping': 2.3.5
      enhanced-resolve: 5.18.3
      jiti: 2.5.1
      lightningcss: 1.30.1
      magic-string: 0.30.19
      source-map-js: 1.2.1
      tailwindcss: 4.1.13

  '@tailwindcss/oxide-android-arm64@4.1.13':
    optional: true

  '@tailwindcss/oxide-darwin-arm64@4.1.13':
    optional: true

  '@tailwindcss/oxide-darwin-x64@4.1.13':
    optional: true

  '@tailwindcss/oxide-freebsd-x64@4.1.13':
    optional: true

  '@tailwindcss/oxide-linux-arm-gnueabihf@4.1.13':
    optional: true

  '@tailwindcss/oxide-linux-arm64-gnu@4.1.13':
    optional: true

  '@tailwindcss/oxide-linux-arm64-musl@4.1.13':
    optional: true

  '@tailwindcss/oxide-linux-x64-gnu@4.1.13':
    optional: true

  '@tailwindcss/oxide-linux-x64-musl@4.1.13':
    optional: true

  '@tailwindcss/oxide-wasm32-wasi@4.1.13':
    optional: true

  '@tailwindcss/oxide-win32-arm64-msvc@4.1.13':
    optional: true

  '@tailwindcss/oxide-win32-x64-msvc@4.1.13':
    optional: true

  '@tailwindcss/oxide@4.1.13':
    dependencies:
      detect-libc: 2.0.4
      tar: 7.4.3
    optionalDependencies:
      '@tailwindcss/oxide-android-arm64': 4.1.13
      '@tailwindcss/oxide-darwin-arm64': 4.1.13
      '@tailwindcss/oxide-darwin-x64': 4.1.13
      '@tailwindcss/oxide-freebsd-x64': 4.1.13
      '@tailwindcss/oxide-linux-arm-gnueabihf': 4.1.13
      '@tailwindcss/oxide-linux-arm64-gnu': 4.1.13
      '@tailwindcss/oxide-linux-arm64-musl': 4.1.13
      '@tailwindcss/oxide-linux-x64-gnu': 4.1.13
      '@tailwindcss/oxide-linux-x64-musl': 4.1.13
      '@tailwindcss/oxide-wasm32-wasi': 4.1.13
      '@tailwindcss/oxide-win32-arm64-msvc': 4.1.13
      '@tailwindcss/oxide-win32-x64-msvc': 4.1.13

  '@tailwindcss/postcss@4.1.13':
    dependencies:
      '@alloc/quick-lru': 5.2.0
      '@tailwindcss/node': 4.1.13
      '@tailwindcss/oxide': 4.1.13
      postcss: 8.5.6
      tailwindcss: 4.1.13

  '@tybys/wasm-util@0.10.1':
    dependencies:
      tslib: 2.8.1
    optional: true

  '@types/d3-array@3.2.1': {}

  '@types/d3-color@3.1.3': {}

  '@types/d3-ease@3.0.2': {}

  '@types/d3-interpolate@3.0.4':
    dependencies:
      '@types/d3-color': 3.1.3

  '@types/d3-path@3.1.1': {}

  '@types/d3-scale@4.0.9':
    dependencies:
      '@types/d3-time': 3.0.4

  '@types/d3-shape@3.1.7':
    dependencies:
      '@types/d3-path': 3.1.1

  '@types/d3-time@3.0.4': {}

  '@types/d3-timer@3.0.2': {}

  '@types/json5@0.0.29': {}

  '@types/node@22.18.1':
    dependencies:
      undici-types: 6.21.0

  '@types/prop-types@15.7.15': {}

  '@types/react-dom@18.3.7(@types/react@18.3.24)':
    dependencies:
      '@types/react': 18.3.24

  '@types/react@18.3.24':
    dependencies:
      '@types/prop-types': 15.7.15
      csstype: 3.1.3

  '@typescript-eslint/eslint-plugin@8.44.0(@typescript-eslint/parser@8.44.0(eslint@8.57.1)(typescript@5.9.2))(eslint@8.57.1)(typescript@5.9.2)':
    dependencies:
      '@eslint-community/regexpp': 4.12.1
      '@typescript-eslint/parser': 8.44.0(eslint@8.57.1)(typescript@5.9.2)
      '@typescript-eslint/scope-manager': 8.44.0
      '@typescript-eslint/type-utils': 8.44.0(eslint@8.57.1)(typescript@5.9.2)
      '@typescript-eslint/utils': 8.44.0(eslint@8.57.1)(typescript@5.9.2)
      '@typescript-eslint/visitor-keys': 8.44.0
      eslint: 8.57.1
      graphemer: 1.4.0
      ignore: 7.0.5
      natural-compare: 1.4.0
      ts-api-utils: 2.1.0(typescript@5.9.2)
      typescript: 5.9.2
    transitivePeerDependencies:
      - supports-color

  '@typescript-eslint/parser@8.44.0(eslint@8.57.1)(typescript@5.9.2)':
    dependencies:
      '@typescript-eslint/scope-manager': 8.44.0
      '@typescript-eslint/types': 8.44.0
      '@typescript-eslint/typescript-estree': 8.44.0(typescript@5.9.2)
      '@typescript-eslint/visitor-keys': 8.44.0
      debug: 4.4.3
      eslint: 8.57.1
      typescript: 5.9.2
    transitivePeerDependencies:
      - supports-color

  '@typescript-eslint/project-service@8.44.0(typescript@5.9.2)':
    dependencies:
      '@typescript-eslint/tsconfig-utils': 8.44.0(typescript@5.9.2)
      '@typescript-eslint/types': 8.44.0
      debug: 4.4.3
      typescript: 5.9.2
    transitivePeerDependencies:
      - supports-color

  '@typescript-eslint/scope-manager@8.44.0':
    dependencies:
      '@typescript-eslint/types': 8.44.0
      '@typescript-eslint/visitor-keys': 8.44.0

  '@typescript-eslint/tsconfig-utils@8.44.0(typescript@5.9.2)':
    dependencies:
      typescript: 5.9.2

  '@typescript-eslint/type-utils@8.44.0(eslint@8.57.1)(typescript@5.9.2)':
    dependencies:
      '@typescript-eslint/types': 8.44.0
      '@typescript-eslint/typescript-estree': 8.44.0(typescript@5.9.2)
      '@typescript-eslint/utils': 8.44.0(eslint@8.57.1)(typescript@5.9.2)
      debug: 4.4.3
      eslint: 8.57.1
      ts-api-utils: 2.1.0(typescript@5.9.2)
      typescript: 5.9.2
    transitivePeerDependencies:
      - supports-color

  '@typescript-eslint/types@8.44.0': {}

  '@typescript-eslint/typescript-estree@8.44.0(typescript@5.9.2)':
    dependencies:
      '@typescript-eslint/project-service': 8.44.0(typescript@5.9.2)
      '@typescript-eslint/tsconfig-utils': 8.44.0(typescript@5.9.2)
      '@typescript-eslint/types': 8.44.0
      '@typescript-eslint/visitor-keys': 8.44.0
      debug: 4.4.3
      fast-glob: 3.3.3
      is-glob: 4.0.3
      minimatch: 9.0.5
      semver: 7.7.2
      ts-api-utils: 2.1.0(typescript@5.9.2)
      typescript: 5.9.2
    transitivePeerDependencies:
      - supports-color

  '@typescript-eslint/utils@8.44.0(eslint@8.57.1)(typescript@5.9.2)':
    dependencies:
      '@eslint-community/eslint-utils': 4.9.0(eslint@8.57.1)
      '@typescript-eslint/scope-manager': 8.44.0
      '@typescript-eslint/types': 8.44.0
      '@typescript-eslint/typescript-estree': 8.44.0(typescript@5.9.2)
      eslint: 8.57.1
      typescript: 5.9.2
    transitivePeerDependencies:
      - supports-color

  '@typescript-eslint/visitor-keys@8.44.0':
    dependencies:
      '@typescript-eslint/types': 8.44.0
      eslint-visitor-keys: 4.2.1

  '@ungap/structured-clone@1.3.0': {}

  '@unrs/resolver-binding-android-arm-eabi@1.11.1':
    optional: true

  '@unrs/resolver-binding-android-arm64@1.11.1':
    optional: true

  '@unrs/resolver-binding-darwin-arm64@1.11.1':
    optional: true

  '@unrs/resolver-binding-darwin-x64@1.11.1':
    optional: true

  '@unrs/resolver-binding-freebsd-x64@1.11.1':
    optional: true

  '@unrs/resolver-binding-linux-arm-gnueabihf@1.11.1':
    optional: true

  '@unrs/resolver-binding-linux-arm-musleabihf@1.11.1':
    optional: true

  '@unrs/resolver-binding-linux-arm64-gnu@1.11.1':
    optional: true

  '@unrs/resolver-binding-linux-arm64-musl@1.11.1':
    optional: true

  '@unrs/resolver-binding-linux-ppc64-gnu@1.11.1':
    optional: true

  '@unrs/resolver-binding-linux-riscv64-gnu@1.11.1':
    optional: true

  '@unrs/resolver-binding-linux-riscv64-musl@1.11.1':
    optional: true

  '@unrs/resolver-binding-linux-s390x-gnu@1.11.1':
    optional: true

  '@unrs/resolver-binding-linux-x64-gnu@1.11.1':
    optional: true

  '@unrs/resolver-binding-linux-x64-musl@1.11.1':
    optional: true

  '@unrs/resolver-binding-wasm32-wasi@1.11.1':
    dependencies:
      '@napi-rs/wasm-runtime': 0.2.12
    optional: true

  '@unrs/resolver-binding-win32-arm64-msvc@1.11.1':
    optional: true

  '@unrs/resolver-binding-win32-ia32-msvc@1.11.1':
    optional: true

  '@unrs/resolver-binding-win32-x64-msvc@1.11.1':
    optional: true

  '@vercel/analytics@1.3.1(next@14.2.16(@opentelemetry/api@1.9.0)(react-dom@18.3.1(react@18.3.1))(react@18.3.1))(react@18.3.1)':
    dependencies:
      server-only: 0.0.1
    optionalDependencies:
      next: 14.2.16(@opentelemetry/api@1.9.0)(react-dom@18.3.1(react@18.3.1))(react@18.3.1)
      react: 18.3.1

<<<<<<< HEAD
  acorn-jsx@5.3.2(acorn@8.15.0):
    dependencies:
      acorn: 8.15.0

  acorn@8.15.0: {}

  ag-charts-types@12.2.0: {}

  ag-grid-community@34.2.0:
    dependencies:
      ag-charts-types: 12.2.0

  ag-grid-react@34.2.0(react-dom@18.3.1(react@18.3.1))(react@18.3.1):
    dependencies:
      ag-grid-community: 34.2.0
      prop-types: 15.8.1
      react: 18.3.1
      react-dom: 18.3.1(react@18.3.1)

  ai@5.0.39(zod@3.25.76):
    dependencies:
=======
  ag-charts-types@12.2.0: {}

  ag-grid-community@34.2.0:
    dependencies:
      ag-charts-types: 12.2.0

  ag-grid-react@34.2.0(react-dom@18.3.1(react@18.3.1))(react@18.3.1):
    dependencies:
      ag-grid-community: 34.2.0
      prop-types: 15.8.1
      react: 18.3.1
      react-dom: 18.3.1(react@18.3.1)

  ai@5.0.39(zod@3.25.76):
    dependencies:
>>>>>>> e6a613c7
      '@ai-sdk/gateway': 1.0.20(zod@3.25.76)
      '@ai-sdk/provider': 2.0.0
      '@ai-sdk/provider-utils': 3.0.8(zod@3.25.76)
      '@opentelemetry/api': 1.9.0
      zod: 3.25.76
<<<<<<< HEAD

  ajv@6.12.6:
    dependencies:
      fast-deep-equal: 3.1.3
      fast-json-stable-stringify: 2.1.0
      json-schema-traverse: 0.4.1
      uri-js: 4.4.1

  ansi-regex@5.0.1: {}

  ansi-regex@6.2.2: {}

  ansi-styles@4.3.0:
    dependencies:
      color-convert: 2.0.1

  ansi-styles@6.2.3: {}

  argparse@2.0.1: {}
=======
>>>>>>> e6a613c7

  aria-hidden@1.2.6:
    dependencies:
      tslib: 2.8.1

  aria-query@5.3.2: {}

  array-buffer-byte-length@1.0.2:
    dependencies:
      call-bound: 1.0.4
      is-array-buffer: 3.0.5

  array-includes@3.1.9:
    dependencies:
      call-bind: 1.0.8
      call-bound: 1.0.4
      define-properties: 1.2.1
      es-abstract: 1.24.0
      es-object-atoms: 1.1.1
      get-intrinsic: 1.3.0
      is-string: 1.1.1
      math-intrinsics: 1.1.0

  array.prototype.findlast@1.2.5:
    dependencies:
      call-bind: 1.0.8
      define-properties: 1.2.1
      es-abstract: 1.24.0
      es-errors: 1.3.0
      es-object-atoms: 1.1.1
      es-shim-unscopables: 1.1.0

  array.prototype.findlastindex@1.2.6:
    dependencies:
      call-bind: 1.0.8
      call-bound: 1.0.4
      define-properties: 1.2.1
      es-abstract: 1.24.0
      es-errors: 1.3.0
      es-object-atoms: 1.1.1
      es-shim-unscopables: 1.1.0

  array.prototype.flat@1.3.3:
    dependencies:
      call-bind: 1.0.8
      define-properties: 1.2.1
      es-abstract: 1.24.0
      es-shim-unscopables: 1.1.0

  array.prototype.flatmap@1.3.3:
    dependencies:
      call-bind: 1.0.8
      define-properties: 1.2.1
      es-abstract: 1.24.0
      es-shim-unscopables: 1.1.0

  array.prototype.tosorted@1.1.4:
    dependencies:
      call-bind: 1.0.8
      define-properties: 1.2.1
      es-abstract: 1.24.0
      es-errors: 1.3.0
      es-shim-unscopables: 1.1.0

  arraybuffer.prototype.slice@1.0.4:
    dependencies:
      array-buffer-byte-length: 1.0.2
      call-bind: 1.0.8
      define-properties: 1.2.1
      es-abstract: 1.24.0
      es-errors: 1.3.0
      get-intrinsic: 1.3.0
      is-array-buffer: 3.0.5

  ast-types-flow@0.0.8: {}

  async-function@1.0.0: {}

  autoprefixer@10.4.21(postcss@8.5.6):
    dependencies:
      browserslist: 4.25.4
      caniuse-lite: 1.0.30001741
      fraction.js: 4.3.7
      normalize-range: 0.1.2
      picocolors: 1.1.1
      postcss: 8.5.6
      postcss-value-parser: 4.2.0

  available-typed-arrays@1.0.7:
    dependencies:
      possible-typed-array-names: 1.1.0

  axe-core@4.10.3: {}

  axobject-query@4.1.0: {}

  balanced-match@1.0.2: {}

  brace-expansion@1.1.12:
    dependencies:
      balanced-match: 1.0.2
      concat-map: 0.0.1

  brace-expansion@2.0.2:
    dependencies:
      balanced-match: 1.0.2

  braces@3.0.3:
    dependencies:
      fill-range: 7.1.1

  browserslist@4.25.4:
    dependencies:
      caniuse-lite: 1.0.30001741
      electron-to-chromium: 1.5.215
      node-releases: 2.0.20
      update-browserslist-db: 1.1.3(browserslist@4.25.4)

  busboy@1.6.0:
    dependencies:
      streamsearch: 1.1.0

  call-bind-apply-helpers@1.0.2:
    dependencies:
      es-errors: 1.3.0
      function-bind: 1.1.2

  call-bind@1.0.8:
    dependencies:
      call-bind-apply-helpers: 1.0.2
      es-define-property: 1.0.1
      get-intrinsic: 1.3.0
      set-function-length: 1.2.2

  call-bound@1.0.4:
    dependencies:
      call-bind-apply-helpers: 1.0.2
      get-intrinsic: 1.3.0

  callsites@3.1.0: {}

  caniuse-lite@1.0.30001741: {}

  chalk@4.1.2:
    dependencies:
      ansi-styles: 4.3.0
      supports-color: 7.2.0

  chownr@3.0.0: {}

  class-variance-authority@0.7.1:
    dependencies:
      clsx: 2.1.1

  client-only@0.0.1: {}

  clsx@2.1.1: {}

  cmdk@1.0.4(@types/react-dom@18.3.7(@types/react@18.3.24))(@types/react@18.3.24)(react-dom@18.3.1(react@18.3.1))(react@18.3.1):
    dependencies:
      '@radix-ui/react-dialog': 1.1.4(@types/react-dom@18.3.7(@types/react@18.3.24))(@types/react@18.3.24)(react-dom@18.3.1(react@18.3.1))(react@18.3.1)
      '@radix-ui/react-id': 1.1.1(@types/react@18.3.24)(react@18.3.1)
      '@radix-ui/react-primitive': 2.1.3(@types/react-dom@18.3.7(@types/react@18.3.24))(@types/react@18.3.24)(react-dom@18.3.1(react@18.3.1))(react@18.3.1)
      react: 18.3.1
      react-dom: 18.3.1(react@18.3.1)
      use-sync-external-store: 1.5.0(react@18.3.1)
    transitivePeerDependencies:
      - '@types/react'
      - '@types/react-dom'

  color-convert@2.0.1:
    dependencies:
      color-name: 1.1.4

  color-name@1.1.4: {}

  concat-map@0.0.1: {}

  cross-spawn@7.0.6:
    dependencies:
      path-key: 3.1.1
      shebang-command: 2.0.0
      which: 2.0.2

  csstype@3.1.3: {}

  d3-array@3.2.4:
    dependencies:
      internmap: 2.0.3

  d3-color@3.1.0: {}

  d3-ease@3.0.1: {}

  d3-format@3.1.0: {}

  d3-interpolate@3.0.1:
    dependencies:
      d3-color: 3.1.0

  d3-path@3.1.0: {}

  d3-scale@4.0.2:
    dependencies:
      d3-array: 3.2.4
      d3-format: 3.1.0
      d3-interpolate: 3.0.1
      d3-time: 3.1.0
      d3-time-format: 4.1.0

  d3-shape@3.2.0:
    dependencies:
      d3-path: 3.1.0

  d3-time-format@4.1.0:
    dependencies:
      d3-time: 3.1.0

  d3-time@3.1.0:
    dependencies:
      d3-array: 3.2.4

  d3-timer@3.0.1: {}

  damerau-levenshtein@1.0.8: {}

  data-view-buffer@1.0.2:
    dependencies:
      call-bound: 1.0.4
      es-errors: 1.3.0
      is-data-view: 1.0.2

  data-view-byte-length@1.0.2:
    dependencies:
      call-bound: 1.0.4
      es-errors: 1.3.0
      is-data-view: 1.0.2

  data-view-byte-offset@1.0.1:
    dependencies:
      call-bound: 1.0.4
      es-errors: 1.3.0
      is-data-view: 1.0.2

  date-fns-jalali@4.1.0-0: {}

  date-fns@4.1.0: {}

  debug@3.2.7:
    dependencies:
      ms: 2.1.3

  debug@4.4.3:
    dependencies:
      ms: 2.1.3

  decimal.js-light@2.5.1: {}

  deep-is@0.1.4: {}

  define-data-property@1.1.4:
    dependencies:
      es-define-property: 1.0.1
      es-errors: 1.3.0
      gopd: 1.2.0

  define-properties@1.2.1:
    dependencies:
      define-data-property: 1.1.4
      has-property-descriptors: 1.0.2
      object-keys: 1.1.1

  detect-libc@2.0.4: {}

  detect-node-es@1.1.0: {}

  doctrine@2.1.0:
    dependencies:
      esutils: 2.0.3

  doctrine@3.0.0:
    dependencies:
      esutils: 2.0.3

  dom-helpers@5.2.1:
    dependencies:
      '@babel/runtime': 7.28.4
      csstype: 3.1.3

  dunder-proto@1.0.1:
    dependencies:
      call-bind-apply-helpers: 1.0.2
      es-errors: 1.3.0
      gopd: 1.2.0

  eastasianwidth@0.2.0: {}

  electron-to-chromium@1.5.215: {}

  embla-carousel-react@8.5.1(react@18.3.1):
    dependencies:
      embla-carousel: 8.5.1
      embla-carousel-reactive-utils: 8.5.1(embla-carousel@8.5.1)
      react: 18.3.1

  embla-carousel-reactive-utils@8.5.1(embla-carousel@8.5.1):
    dependencies:
      embla-carousel: 8.5.1

  embla-carousel@8.5.1: {}

  emoji-regex@8.0.0: {}

  emoji-regex@9.2.2: {}

  enhanced-resolve@5.18.3:
    dependencies:
      graceful-fs: 4.2.11
      tapable: 2.2.3

  es-abstract@1.24.0:
    dependencies:
      array-buffer-byte-length: 1.0.2
      arraybuffer.prototype.slice: 1.0.4
      available-typed-arrays: 1.0.7
      call-bind: 1.0.8
      call-bound: 1.0.4
      data-view-buffer: 1.0.2
      data-view-byte-length: 1.0.2
      data-view-byte-offset: 1.0.1
      es-define-property: 1.0.1
      es-errors: 1.3.0
      es-object-atoms: 1.1.1
      es-set-tostringtag: 2.1.0
      es-to-primitive: 1.3.0
      function.prototype.name: 1.1.8
      get-intrinsic: 1.3.0
      get-proto: 1.0.1
      get-symbol-description: 1.1.0
      globalthis: 1.0.4
      gopd: 1.2.0
      has-property-descriptors: 1.0.2
      has-proto: 1.2.0
      has-symbols: 1.1.0
      hasown: 2.0.2
      internal-slot: 1.1.0
      is-array-buffer: 3.0.5
      is-callable: 1.2.7
      is-data-view: 1.0.2
      is-negative-zero: 2.0.3
      is-regex: 1.2.1
      is-set: 2.0.3
      is-shared-array-buffer: 1.0.4
      is-string: 1.1.1
      is-typed-array: 1.1.15
      is-weakref: 1.1.1
      math-intrinsics: 1.1.0
      object-inspect: 1.13.4
      object-keys: 1.1.1
      object.assign: 4.1.7
      own-keys: 1.0.1
      regexp.prototype.flags: 1.5.4
      safe-array-concat: 1.1.3
      safe-push-apply: 1.0.0
      safe-regex-test: 1.1.0
      set-proto: 1.0.0
      stop-iteration-iterator: 1.1.0
      string.prototype.trim: 1.2.10
      string.prototype.trimend: 1.0.9
      string.prototype.trimstart: 1.0.8
      typed-array-buffer: 1.0.3
      typed-array-byte-length: 1.0.3
      typed-array-byte-offset: 1.0.4
      typed-array-length: 1.0.7
      unbox-primitive: 1.1.0
      which-typed-array: 1.1.19

  es-define-property@1.0.1: {}

  es-errors@1.3.0: {}

  es-iterator-helpers@1.2.1:
    dependencies:
      call-bind: 1.0.8
      call-bound: 1.0.4
      define-properties: 1.2.1
      es-abstract: 1.24.0
      es-errors: 1.3.0
      es-set-tostringtag: 2.1.0
      function-bind: 1.1.2
      get-intrinsic: 1.3.0
      globalthis: 1.0.4
      gopd: 1.2.0
      has-property-descriptors: 1.0.2
      has-proto: 1.2.0
      has-symbols: 1.1.0
      internal-slot: 1.1.0
      iterator.prototype: 1.1.5
      safe-array-concat: 1.1.3

  es-object-atoms@1.1.1:
    dependencies:
      es-errors: 1.3.0

  es-set-tostringtag@2.1.0:
    dependencies:
      es-errors: 1.3.0
      get-intrinsic: 1.3.0
      has-tostringtag: 1.0.2
      hasown: 2.0.2

  es-shim-unscopables@1.1.0:
    dependencies:
      hasown: 2.0.2

  es-to-primitive@1.3.0:
    dependencies:
      is-callable: 1.2.7
      is-date-object: 1.1.0
      is-symbol: 1.1.1

  escalade@3.2.0: {}

  escape-string-regexp@4.0.0: {}

  eslint-config-next@14.2.32(eslint@8.57.1)(typescript@5.9.2):
    dependencies:
      '@next/eslint-plugin-next': 14.2.32
      '@rushstack/eslint-patch': 1.12.0
      '@typescript-eslint/eslint-plugin': 8.44.0(@typescript-eslint/parser@8.44.0(eslint@8.57.1)(typescript@5.9.2))(eslint@8.57.1)(typescript@5.9.2)
      '@typescript-eslint/parser': 8.44.0(eslint@8.57.1)(typescript@5.9.2)
      eslint: 8.57.1
      eslint-import-resolver-node: 0.3.9
      eslint-import-resolver-typescript: 3.10.1(eslint-plugin-import@2.32.0)(eslint@8.57.1)
      eslint-plugin-import: 2.32.0(@typescript-eslint/parser@8.44.0(eslint@8.57.1)(typescript@5.9.2))(eslint-import-resolver-typescript@3.10.1)(eslint@8.57.1)
      eslint-plugin-jsx-a11y: 6.10.2(eslint@8.57.1)
      eslint-plugin-react: 7.37.5(eslint@8.57.1)
      eslint-plugin-react-hooks: 5.0.0-canary-7118f5dd7-20230705(eslint@8.57.1)
    optionalDependencies:
      typescript: 5.9.2
    transitivePeerDependencies:
      - eslint-import-resolver-webpack
      - eslint-plugin-import-x
      - supports-color

  eslint-import-resolver-node@0.3.9:
    dependencies:
      debug: 3.2.7
      is-core-module: 2.16.1
      resolve: 1.22.10
    transitivePeerDependencies:
      - supports-color

  eslint-import-resolver-typescript@3.10.1(eslint-plugin-import@2.32.0)(eslint@8.57.1):
    dependencies:
      '@nolyfill/is-core-module': 1.0.39
      debug: 4.4.3
      eslint: 8.57.1
      get-tsconfig: 4.10.1
      is-bun-module: 2.0.0
      stable-hash: 0.0.5
      tinyglobby: 0.2.15
      unrs-resolver: 1.11.1
    optionalDependencies:
      eslint-plugin-import: 2.32.0(@typescript-eslint/parser@8.44.0(eslint@8.57.1)(typescript@5.9.2))(eslint-import-resolver-typescript@3.10.1)(eslint@8.57.1)
    transitivePeerDependencies:
      - supports-color

  eslint-module-utils@2.12.1(@typescript-eslint/parser@8.44.0(eslint@8.57.1)(typescript@5.9.2))(eslint-import-resolver-node@0.3.9)(eslint-import-resolver-typescript@3.10.1)(eslint@8.57.1):
    dependencies:
      debug: 3.2.7
    optionalDependencies:
      '@typescript-eslint/parser': 8.44.0(eslint@8.57.1)(typescript@5.9.2)
      eslint: 8.57.1
      eslint-import-resolver-node: 0.3.9
      eslint-import-resolver-typescript: 3.10.1(eslint-plugin-import@2.32.0)(eslint@8.57.1)
    transitivePeerDependencies:
      - supports-color

  eslint-plugin-import@2.32.0(@typescript-eslint/parser@8.44.0(eslint@8.57.1)(typescript@5.9.2))(eslint-import-resolver-typescript@3.10.1)(eslint@8.57.1):
    dependencies:
      '@rtsao/scc': 1.1.0
      array-includes: 3.1.9
      array.prototype.findlastindex: 1.2.6
      array.prototype.flat: 1.3.3
      array.prototype.flatmap: 1.3.3
      debug: 3.2.7
      doctrine: 2.1.0
      eslint: 8.57.1
      eslint-import-resolver-node: 0.3.9
      eslint-module-utils: 2.12.1(@typescript-eslint/parser@8.44.0(eslint@8.57.1)(typescript@5.9.2))(eslint-import-resolver-node@0.3.9)(eslint-import-resolver-typescript@3.10.1)(eslint@8.57.1)
      hasown: 2.0.2
      is-core-module: 2.16.1
      is-glob: 4.0.3
      minimatch: 3.1.2
      object.fromentries: 2.0.8
      object.groupby: 1.0.3
      object.values: 1.2.1
      semver: 6.3.1
      string.prototype.trimend: 1.0.9
      tsconfig-paths: 3.15.0
    optionalDependencies:
      '@typescript-eslint/parser': 8.44.0(eslint@8.57.1)(typescript@5.9.2)
    transitivePeerDependencies:
      - eslint-import-resolver-typescript
      - eslint-import-resolver-webpack
      - supports-color

  eslint-plugin-jsx-a11y@6.10.2(eslint@8.57.1):
    dependencies:
      aria-query: 5.3.2
      array-includes: 3.1.9
      array.prototype.flatmap: 1.3.3
      ast-types-flow: 0.0.8
      axe-core: 4.10.3
      axobject-query: 4.1.0
      damerau-levenshtein: 1.0.8
      emoji-regex: 9.2.2
      eslint: 8.57.1
      hasown: 2.0.2
      jsx-ast-utils: 3.3.5
      language-tags: 1.0.9
      minimatch: 3.1.2
      object.fromentries: 2.0.8
      safe-regex-test: 1.1.0
      string.prototype.includes: 2.0.1

  eslint-plugin-react-hooks@5.0.0-canary-7118f5dd7-20230705(eslint@8.57.1):
    dependencies:
      eslint: 8.57.1

  eslint-plugin-react@7.37.5(eslint@8.57.1):
    dependencies:
      array-includes: 3.1.9
      array.prototype.findlast: 1.2.5
      array.prototype.flatmap: 1.3.3
      array.prototype.tosorted: 1.1.4
      doctrine: 2.1.0
      es-iterator-helpers: 1.2.1
      eslint: 8.57.1
      estraverse: 5.3.0
      hasown: 2.0.2
      jsx-ast-utils: 3.3.5
      minimatch: 3.1.2
      object.entries: 1.1.9
      object.fromentries: 2.0.8
      object.values: 1.2.1
      prop-types: 15.8.1
      resolve: 2.0.0-next.5
      semver: 6.3.1
      string.prototype.matchall: 4.0.12
      string.prototype.repeat: 1.0.0

  eslint-scope@7.2.2:
    dependencies:
      esrecurse: 4.3.0
      estraverse: 5.3.0

  eslint-visitor-keys@3.4.3: {}

  eslint-visitor-keys@4.2.1: {}

  eslint@8.57.1:
    dependencies:
      '@eslint-community/eslint-utils': 4.9.0(eslint@8.57.1)
      '@eslint-community/regexpp': 4.12.1
      '@eslint/eslintrc': 2.1.4
      '@eslint/js': 8.57.1
      '@humanwhocodes/config-array': 0.13.0
      '@humanwhocodes/module-importer': 1.0.1
      '@nodelib/fs.walk': 1.2.8
      '@ungap/structured-clone': 1.3.0
      ajv: 6.12.6
      chalk: 4.1.2
      cross-spawn: 7.0.6
      debug: 4.4.3
      doctrine: 3.0.0
      escape-string-regexp: 4.0.0
      eslint-scope: 7.2.2
      eslint-visitor-keys: 3.4.3
      espree: 9.6.1
      esquery: 1.6.0
      esutils: 2.0.3
      fast-deep-equal: 3.1.3
      file-entry-cache: 6.0.1
      find-up: 5.0.0
      glob-parent: 6.0.2
      globals: 13.24.0
      graphemer: 1.4.0
      ignore: 5.3.2
      imurmurhash: 0.1.4
      is-glob: 4.0.3
      is-path-inside: 3.0.3
      js-yaml: 4.1.0
      json-stable-stringify-without-jsonify: 1.0.1
      levn: 0.4.1
      lodash.merge: 4.6.2
      minimatch: 3.1.2
      natural-compare: 1.4.0
      optionator: 0.9.4
      strip-ansi: 6.0.1
      text-table: 0.2.0
    transitivePeerDependencies:
      - supports-color

  espree@9.6.1:
    dependencies:
      acorn: 8.15.0
      acorn-jsx: 5.3.2(acorn@8.15.0)
      eslint-visitor-keys: 3.4.3

  esquery@1.6.0:
    dependencies:
      estraverse: 5.3.0

  esrecurse@4.3.0:
    dependencies:
      estraverse: 5.3.0

  estraverse@5.3.0: {}

  esutils@2.0.3: {}

  eventemitter3@4.0.7: {}

  eventsource-parser@3.0.6: {}

  fast-deep-equal@3.1.3: {}

  fast-equals@5.2.2: {}

  fast-glob@3.3.3:
    dependencies:
      '@nodelib/fs.stat': 2.0.5
      '@nodelib/fs.walk': 1.2.8
      glob-parent: 5.1.2
      merge2: 1.4.1
      micromatch: 4.0.8

  fast-json-stable-stringify@2.1.0: {}

  fast-levenshtein@2.0.6: {}

  fastq@1.19.1:
    dependencies:
      reusify: 1.1.0

  fdir@6.5.0(picomatch@4.0.3):
    optionalDependencies:
      picomatch: 4.0.3

  file-entry-cache@6.0.1:
    dependencies:
      flat-cache: 3.2.0

  fill-range@7.1.1:
    dependencies:
      to-regex-range: 5.0.1

  find-up@5.0.0:
    dependencies:
      locate-path: 6.0.0
      path-exists: 4.0.0

  flat-cache@3.2.0:
    dependencies:
      flatted: 3.3.3
      keyv: 4.5.4
      rimraf: 3.0.2

  flatted@3.3.3: {}

  for-each@0.3.5:
    dependencies:
      is-callable: 1.2.7

  foreground-child@3.3.1:
    dependencies:
      cross-spawn: 7.0.6
      signal-exit: 4.1.0

  fraction.js@4.3.7: {}

  fs.realpath@1.0.0: {}

  function-bind@1.1.2: {}

  function.prototype.name@1.1.8:
    dependencies:
      call-bind: 1.0.8
      call-bound: 1.0.4
      define-properties: 1.2.1
      functions-have-names: 1.2.3
      hasown: 2.0.2
      is-callable: 1.2.7

  functions-have-names@1.2.3: {}

  geist@1.5.1(next@14.2.16(@opentelemetry/api@1.9.0)(react-dom@18.3.1(react@18.3.1))(react@18.3.1)):
    dependencies:
      next: 14.2.16(@opentelemetry/api@1.9.0)(react-dom@18.3.1(react@18.3.1))(react@18.3.1)

  get-intrinsic@1.3.0:
    dependencies:
      call-bind-apply-helpers: 1.0.2
      es-define-property: 1.0.1
      es-errors: 1.3.0
      es-object-atoms: 1.1.1
      function-bind: 1.1.2
      get-proto: 1.0.1
      gopd: 1.2.0
      has-symbols: 1.1.0
      hasown: 2.0.2
      math-intrinsics: 1.1.0

  get-nonce@1.0.1: {}

  get-proto@1.0.1:
    dependencies:
      dunder-proto: 1.0.1
      es-object-atoms: 1.1.1

  get-symbol-description@1.1.0:
    dependencies:
      call-bound: 1.0.4
      es-errors: 1.3.0
      get-intrinsic: 1.3.0

  get-tsconfig@4.10.1:
    dependencies:
      resolve-pkg-maps: 1.0.0

  glob-parent@5.1.2:
    dependencies:
      is-glob: 4.0.3

  glob-parent@6.0.2:
    dependencies:
      is-glob: 4.0.3

  glob@10.3.10:
    dependencies:
      foreground-child: 3.3.1
      jackspeak: 2.3.6
      minimatch: 9.0.5
      minipass: 7.1.2
      path-scurry: 1.11.1

  glob@7.2.3:
    dependencies:
      fs.realpath: 1.0.0
      inflight: 1.0.6
      inherits: 2.0.4
      minimatch: 3.1.2
      once: 1.4.0
      path-is-absolute: 1.0.1

  globals@13.24.0:
    dependencies:
      type-fest: 0.20.2

  globalthis@1.0.4:
    dependencies:
      define-properties: 1.2.1
      gopd: 1.2.0

  gopd@1.2.0: {}

  graceful-fs@4.2.11: {}

  graphemer@1.4.0: {}

  has-bigints@1.1.0: {}

  has-flag@4.0.0: {}

  has-property-descriptors@1.0.2:
    dependencies:
      es-define-property: 1.0.1

  has-proto@1.2.0:
    dependencies:
      dunder-proto: 1.0.1

  has-symbols@1.1.0: {}

  has-tostringtag@1.0.2:
    dependencies:
      has-symbols: 1.1.0

  hasown@2.0.2:
    dependencies:
      function-bind: 1.1.2

  ignore@5.3.2: {}

  ignore@7.0.5: {}

  import-fresh@3.3.1:
    dependencies:
      parent-module: 1.0.1
      resolve-from: 4.0.0

  imurmurhash@0.1.4: {}

  inflight@1.0.6:
    dependencies:
      once: 1.4.0
      wrappy: 1.0.2

  inherits@2.0.4: {}

  input-otp@1.4.1(react-dom@18.3.1(react@18.3.1))(react@18.3.1):
    dependencies:
      react: 18.3.1
      react-dom: 18.3.1(react@18.3.1)

  internal-slot@1.1.0:
    dependencies:
      es-errors: 1.3.0
      hasown: 2.0.2
      side-channel: 1.1.0

  internmap@2.0.3: {}

  is-array-buffer@3.0.5:
    dependencies:
      call-bind: 1.0.8
      call-bound: 1.0.4
      get-intrinsic: 1.3.0

  is-async-function@2.1.1:
    dependencies:
      async-function: 1.0.0
      call-bound: 1.0.4
      get-proto: 1.0.1
      has-tostringtag: 1.0.2
      safe-regex-test: 1.1.0

  is-bigint@1.1.0:
    dependencies:
      has-bigints: 1.1.0

  is-boolean-object@1.2.2:
    dependencies:
      call-bound: 1.0.4
      has-tostringtag: 1.0.2

  is-bun-module@2.0.0:
    dependencies:
      semver: 7.7.2

  is-callable@1.2.7: {}

  is-core-module@2.16.1:
    dependencies:
      hasown: 2.0.2

  is-data-view@1.0.2:
    dependencies:
      call-bound: 1.0.4
      get-intrinsic: 1.3.0
      is-typed-array: 1.1.15

  is-date-object@1.1.0:
    dependencies:
      call-bound: 1.0.4
      has-tostringtag: 1.0.2

  is-extglob@2.1.1: {}

  is-finalizationregistry@1.1.1:
    dependencies:
      call-bound: 1.0.4

  is-fullwidth-code-point@3.0.0: {}

  is-generator-function@1.1.0:
    dependencies:
      call-bound: 1.0.4
      get-proto: 1.0.1
      has-tostringtag: 1.0.2
      safe-regex-test: 1.1.0

  is-glob@4.0.3:
    dependencies:
      is-extglob: 2.1.1

  is-map@2.0.3: {}

  is-negative-zero@2.0.3: {}

  is-number-object@1.1.1:
    dependencies:
      call-bound: 1.0.4
      has-tostringtag: 1.0.2

  is-number@7.0.0: {}

  is-path-inside@3.0.3: {}

  is-regex@1.2.1:
    dependencies:
      call-bound: 1.0.4
      gopd: 1.2.0
      has-tostringtag: 1.0.2
      hasown: 2.0.2

  is-set@2.0.3: {}

  is-shared-array-buffer@1.0.4:
    dependencies:
      call-bound: 1.0.4

  is-string@1.1.1:
    dependencies:
      call-bound: 1.0.4
      has-tostringtag: 1.0.2

  is-symbol@1.1.1:
    dependencies:
      call-bound: 1.0.4
      has-symbols: 1.1.0
      safe-regex-test: 1.1.0

  is-typed-array@1.1.15:
    dependencies:
      which-typed-array: 1.1.19

  is-weakmap@2.0.2: {}

  is-weakref@1.1.1:
    dependencies:
      call-bound: 1.0.4

  is-weakset@2.0.4:
    dependencies:
      call-bound: 1.0.4
      get-intrinsic: 1.3.0

  isarray@2.0.5: {}

  isexe@2.0.0: {}

  iterator.prototype@1.1.5:
    dependencies:
      define-data-property: 1.1.4
      es-object-atoms: 1.1.1
      get-intrinsic: 1.3.0
      get-proto: 1.0.1
      has-symbols: 1.1.0
      set-function-name: 2.0.2

  jackspeak@2.3.6:
    dependencies:
      '@isaacs/cliui': 8.0.2
    optionalDependencies:
      '@pkgjs/parseargs': 0.11.0

  jiti@2.5.1: {}

  js-tokens@4.0.0: {}

  js-yaml@4.1.0:
    dependencies:
      argparse: 2.0.1

  json-buffer@3.0.1: {}

  json-schema-traverse@0.4.1: {}

  json-schema@0.4.0: {}

  json-stable-stringify-without-jsonify@1.0.1: {}

  json5@1.0.2:
    dependencies:
      minimist: 1.2.8

  jsx-ast-utils@3.3.5:
    dependencies:
      array-includes: 3.1.9
      array.prototype.flat: 1.3.3
      object.assign: 4.1.7
      object.values: 1.2.1

  keyv@4.5.4:
    dependencies:
      json-buffer: 3.0.1

  language-subtag-registry@0.3.23: {}

  language-tags@1.0.9:
    dependencies:
      language-subtag-registry: 0.3.23

  levn@0.4.1:
    dependencies:
      prelude-ls: 1.2.1
      type-check: 0.4.0

  lightningcss-darwin-arm64@1.30.1:
    optional: true

  lightningcss-darwin-x64@1.30.1:
    optional: true

  lightningcss-freebsd-x64@1.30.1:
    optional: true

  lightningcss-linux-arm-gnueabihf@1.30.1:
    optional: true

  lightningcss-linux-arm64-gnu@1.30.1:
    optional: true

  lightningcss-linux-arm64-musl@1.30.1:
    optional: true

  lightningcss-linux-x64-gnu@1.30.1:
    optional: true

  lightningcss-linux-x64-musl@1.30.1:
    optional: true

  lightningcss-win32-arm64-msvc@1.30.1:
    optional: true

  lightningcss-win32-x64-msvc@1.30.1:
    optional: true

  lightningcss@1.30.1:
    dependencies:
      detect-libc: 2.0.4
    optionalDependencies:
      lightningcss-darwin-arm64: 1.30.1
      lightningcss-darwin-x64: 1.30.1
      lightningcss-freebsd-x64: 1.30.1
      lightningcss-linux-arm-gnueabihf: 1.30.1
      lightningcss-linux-arm64-gnu: 1.30.1
      lightningcss-linux-arm64-musl: 1.30.1
      lightningcss-linux-x64-gnu: 1.30.1
      lightningcss-linux-x64-musl: 1.30.1
      lightningcss-win32-arm64-msvc: 1.30.1
      lightningcss-win32-x64-msvc: 1.30.1

  locate-path@6.0.0:
    dependencies:
      p-locate: 5.0.0

  lodash.merge@4.6.2: {}

  lodash@4.17.21: {}

  loose-envify@1.4.0:
    dependencies:
      js-tokens: 4.0.0

  lru-cache@10.4.3: {}

  lucide-react@0.454.0(react@18.3.1):
    dependencies:
      react: 18.3.1

  magic-string@0.30.19:
    dependencies:
      '@jridgewell/sourcemap-codec': 1.5.5

  math-intrinsics@1.1.0: {}

  merge2@1.4.1: {}

  micromatch@4.0.8:
    dependencies:
      braces: 3.0.3
      picomatch: 2.3.1

  minimatch@3.1.2:
    dependencies:
      brace-expansion: 1.1.12

  minimatch@9.0.5:
    dependencies:
      brace-expansion: 2.0.2

  minimist@1.2.8: {}

  minipass@7.1.2: {}

  minizlib@3.0.2:
    dependencies:
      minipass: 7.1.2

  mkdirp@3.0.1: {}

  ms@2.1.3: {}

  nanoid@3.3.11: {}

  napi-postinstall@0.3.3: {}

  natural-compare@1.4.0: {}

  next-themes@0.4.6(react-dom@18.3.1(react@18.3.1))(react@18.3.1):
    dependencies:
      react: 18.3.1
      react-dom: 18.3.1(react@18.3.1)

  next@14.2.16(@opentelemetry/api@1.9.0)(react-dom@18.3.1(react@18.3.1))(react@18.3.1):
    dependencies:
      '@next/env': 14.2.16
      '@swc/helpers': 0.5.5
      busboy: 1.6.0
      caniuse-lite: 1.0.30001741
      graceful-fs: 4.2.11
      postcss: 8.4.31
      react: 18.3.1
      react-dom: 18.3.1(react@18.3.1)
      styled-jsx: 5.1.1(react@18.3.1)
    optionalDependencies:
      '@next/swc-darwin-arm64': 14.2.16
      '@next/swc-darwin-x64': 14.2.16
      '@next/swc-linux-arm64-gnu': 14.2.16
      '@next/swc-linux-arm64-musl': 14.2.16
      '@next/swc-linux-x64-gnu': 14.2.16
      '@next/swc-linux-x64-musl': 14.2.16
      '@next/swc-win32-arm64-msvc': 14.2.16
      '@next/swc-win32-ia32-msvc': 14.2.16
      '@next/swc-win32-x64-msvc': 14.2.16
      '@opentelemetry/api': 1.9.0
    transitivePeerDependencies:
      - '@babel/core'
      - babel-plugin-macros

  node-releases@2.0.20: {}

  normalize-range@0.1.2: {}

  object-assign@4.1.1: {}

  object-inspect@1.13.4: {}

  object-keys@1.1.1: {}

  object.assign@4.1.7:
    dependencies:
      call-bind: 1.0.8
      call-bound: 1.0.4
      define-properties: 1.2.1
      es-object-atoms: 1.1.1
      has-symbols: 1.1.0
      object-keys: 1.1.1

  object.entries@1.1.9:
    dependencies:
      call-bind: 1.0.8
      call-bound: 1.0.4
      define-properties: 1.2.1
      es-object-atoms: 1.1.1

  object.fromentries@2.0.8:
    dependencies:
      call-bind: 1.0.8
      define-properties: 1.2.1
      es-abstract: 1.24.0
      es-object-atoms: 1.1.1

  object.groupby@1.0.3:
    dependencies:
      call-bind: 1.0.8
      define-properties: 1.2.1
      es-abstract: 1.24.0

  object.values@1.2.1:
    dependencies:
      call-bind: 1.0.8
      call-bound: 1.0.4
      define-properties: 1.2.1
      es-object-atoms: 1.1.1

  once@1.4.0:
    dependencies:
      wrappy: 1.0.2

  optionator@0.9.4:
    dependencies:
      deep-is: 0.1.4
      fast-levenshtein: 2.0.6
      levn: 0.4.1
      prelude-ls: 1.2.1
      type-check: 0.4.0
      word-wrap: 1.2.5

  own-keys@1.0.1:
    dependencies:
      get-intrinsic: 1.3.0
      object-keys: 1.1.1
      safe-push-apply: 1.0.0

  p-limit@3.1.0:
    dependencies:
      yocto-queue: 0.1.0

  p-locate@5.0.0:
    dependencies:
      p-limit: 3.1.0

  parent-module@1.0.1:
    dependencies:
      callsites: 3.1.0

  path-exists@4.0.0: {}

  path-is-absolute@1.0.1: {}

  path-key@3.1.1: {}

  path-parse@1.0.7: {}

  path-scurry@1.11.1:
    dependencies:
      lru-cache: 10.4.3
      minipass: 7.1.2

  picocolors@1.1.1: {}

  picomatch@2.3.1: {}

  picomatch@4.0.3: {}

  possible-typed-array-names@1.1.0: {}

  postcss-value-parser@4.2.0: {}

  postcss@8.4.31:
    dependencies:
      nanoid: 3.3.11
      picocolors: 1.1.1
      source-map-js: 1.2.1

  postcss@8.5.6:
    dependencies:
      nanoid: 3.3.11
      picocolors: 1.1.1
      source-map-js: 1.2.1

  prelude-ls@1.2.1: {}

  prop-types@15.8.1:
    dependencies:
      loose-envify: 1.4.0
      object-assign: 4.1.1
      react-is: 16.13.1

  punycode@2.3.1: {}

  queue-microtask@1.2.3: {}

  react-day-picker@9.8.0(react@18.3.1):
    dependencies:
      '@date-fns/tz': 1.2.0
      date-fns: 4.1.0
      date-fns-jalali: 4.1.0-0
      react: 18.3.1

  react-dom@18.3.1(react@18.3.1):
    dependencies:
      loose-envify: 1.4.0
      react: 18.3.1
      scheduler: 0.23.2

  react-hook-form@7.62.0(react@18.3.1):
    dependencies:
      react: 18.3.1

  react-is@16.13.1: {}

  react-is@18.3.1: {}

  react-remove-scroll-bar@2.3.8(@types/react@18.3.24)(react@18.3.1):
    dependencies:
      react: 18.3.1
      react-style-singleton: 2.2.3(@types/react@18.3.24)(react@18.3.1)
      tslib: 2.8.1
    optionalDependencies:
      '@types/react': 18.3.24

  react-remove-scroll@2.7.1(@types/react@18.3.24)(react@18.3.1):
    dependencies:
      react: 18.3.1
      react-remove-scroll-bar: 2.3.8(@types/react@18.3.24)(react@18.3.1)
      react-style-singleton: 2.2.3(@types/react@18.3.24)(react@18.3.1)
      tslib: 2.8.1
      use-callback-ref: 1.3.3(@types/react@18.3.24)(react@18.3.1)
      use-sidecar: 1.1.3(@types/react@18.3.24)(react@18.3.1)
    optionalDependencies:
      '@types/react': 18.3.24

  react-resizable-panels@2.1.9(react-dom@18.3.1(react@18.3.1))(react@18.3.1):
    dependencies:
      react: 18.3.1
      react-dom: 18.3.1(react@18.3.1)

  react-smooth@4.0.4(react-dom@18.3.1(react@18.3.1))(react@18.3.1):
    dependencies:
      fast-equals: 5.2.2
      prop-types: 15.8.1
      react: 18.3.1
      react-dom: 18.3.1(react@18.3.1)
      react-transition-group: 4.4.5(react-dom@18.3.1(react@18.3.1))(react@18.3.1)

  react-style-singleton@2.2.3(@types/react@18.3.24)(react@18.3.1):
    dependencies:
      get-nonce: 1.0.1
      react: 18.3.1
      tslib: 2.8.1
    optionalDependencies:
      '@types/react': 18.3.24

  react-transition-group@4.4.5(react-dom@18.3.1(react@18.3.1))(react@18.3.1):
    dependencies:
      '@babel/runtime': 7.28.4
      dom-helpers: 5.2.1
      loose-envify: 1.4.0
      prop-types: 15.8.1
      react: 18.3.1
      react-dom: 18.3.1(react@18.3.1)

  react@18.3.1:
    dependencies:
      loose-envify: 1.4.0

  recharts-scale@0.4.5:
    dependencies:
      decimal.js-light: 2.5.1

  recharts@2.15.4(react-dom@18.3.1(react@18.3.1))(react@18.3.1):
    dependencies:
      clsx: 2.1.1
      eventemitter3: 4.0.7
      lodash: 4.17.21
      react: 18.3.1
      react-dom: 18.3.1(react@18.3.1)
      react-is: 18.3.1
      react-smooth: 4.0.4(react-dom@18.3.1(react@18.3.1))(react@18.3.1)
      recharts-scale: 0.4.5
      tiny-invariant: 1.3.3
      victory-vendor: 36.9.2

  reflect.getprototypeof@1.0.10:
    dependencies:
      call-bind: 1.0.8
      define-properties: 1.2.1
      es-abstract: 1.24.0
      es-errors: 1.3.0
      es-object-atoms: 1.1.1
      get-intrinsic: 1.3.0
      get-proto: 1.0.1
      which-builtin-type: 1.2.1

  regexp.prototype.flags@1.5.4:
    dependencies:
      call-bind: 1.0.8
      define-properties: 1.2.1
      es-errors: 1.3.0
      get-proto: 1.0.1
      gopd: 1.2.0
      set-function-name: 2.0.2

  resolve-from@4.0.0: {}

  resolve-pkg-maps@1.0.0: {}

  resolve@1.22.10:
    dependencies:
      is-core-module: 2.16.1
      path-parse: 1.0.7
      supports-preserve-symlinks-flag: 1.0.0

  resolve@2.0.0-next.5:
    dependencies:
      is-core-module: 2.16.1
      path-parse: 1.0.7
      supports-preserve-symlinks-flag: 1.0.0

  reusify@1.1.0: {}

  rimraf@3.0.2:
    dependencies:
      glob: 7.2.3

  run-parallel@1.2.0:
    dependencies:
      queue-microtask: 1.2.3

  safe-array-concat@1.1.3:
    dependencies:
      call-bind: 1.0.8
      call-bound: 1.0.4
      get-intrinsic: 1.3.0
      has-symbols: 1.1.0
      isarray: 2.0.5

  safe-push-apply@1.0.0:
    dependencies:
      es-errors: 1.3.0
      isarray: 2.0.5

  safe-regex-test@1.1.0:
    dependencies:
      call-bound: 1.0.4
      es-errors: 1.3.0
      is-regex: 1.2.1

  scheduler@0.23.2:
    dependencies:
      loose-envify: 1.4.0

  semver@6.3.1: {}

  semver@7.7.2: {}

  server-only@0.0.1: {}

  set-function-length@1.2.2:
    dependencies:
      define-data-property: 1.1.4
      es-errors: 1.3.0
      function-bind: 1.1.2
      get-intrinsic: 1.3.0
      gopd: 1.2.0
      has-property-descriptors: 1.0.2

  set-function-name@2.0.2:
    dependencies:
      define-data-property: 1.1.4
      es-errors: 1.3.0
      functions-have-names: 1.2.3
      has-property-descriptors: 1.0.2

  set-proto@1.0.0:
    dependencies:
      dunder-proto: 1.0.1
      es-errors: 1.3.0
      es-object-atoms: 1.1.1

  shebang-command@2.0.0:
    dependencies:
      shebang-regex: 3.0.0

  shebang-regex@3.0.0: {}

  side-channel-list@1.0.0:
    dependencies:
      es-errors: 1.3.0
      object-inspect: 1.13.4

  side-channel-map@1.0.1:
    dependencies:
      call-bound: 1.0.4
      es-errors: 1.3.0
      get-intrinsic: 1.3.0
      object-inspect: 1.13.4

  side-channel-weakmap@1.0.2:
    dependencies:
      call-bound: 1.0.4
      es-errors: 1.3.0
      get-intrinsic: 1.3.0
      object-inspect: 1.13.4
      side-channel-map: 1.0.1

  side-channel@1.1.0:
    dependencies:
      es-errors: 1.3.0
      object-inspect: 1.13.4
      side-channel-list: 1.0.0
      side-channel-map: 1.0.1
      side-channel-weakmap: 1.0.2

  signal-exit@4.1.0: {}

  sonner@1.7.4(react-dom@18.3.1(react@18.3.1))(react@18.3.1):
    dependencies:
      react: 18.3.1
      react-dom: 18.3.1(react@18.3.1)

  source-map-js@1.2.1: {}

  stable-hash@0.0.5: {}

  stop-iteration-iterator@1.1.0:
    dependencies:
      es-errors: 1.3.0
      internal-slot: 1.1.0

  streamsearch@1.1.0: {}

  string-width@4.2.3:
    dependencies:
      emoji-regex: 8.0.0
      is-fullwidth-code-point: 3.0.0
      strip-ansi: 6.0.1

  string-width@5.1.2:
    dependencies:
      eastasianwidth: 0.2.0
      emoji-regex: 9.2.2
      strip-ansi: 7.1.2

  string.prototype.includes@2.0.1:
    dependencies:
      call-bind: 1.0.8
      define-properties: 1.2.1
      es-abstract: 1.24.0

  string.prototype.matchall@4.0.12:
    dependencies:
      call-bind: 1.0.8
      call-bound: 1.0.4
      define-properties: 1.2.1
      es-abstract: 1.24.0
      es-errors: 1.3.0
      es-object-atoms: 1.1.1
      get-intrinsic: 1.3.0
      gopd: 1.2.0
      has-symbols: 1.1.0
      internal-slot: 1.1.0
      regexp.prototype.flags: 1.5.4
      set-function-name: 2.0.2
      side-channel: 1.1.0

  string.prototype.repeat@1.0.0:
    dependencies:
      define-properties: 1.2.1
      es-abstract: 1.24.0

  string.prototype.trim@1.2.10:
    dependencies:
      call-bind: 1.0.8
      call-bound: 1.0.4
      define-data-property: 1.1.4
      define-properties: 1.2.1
      es-abstract: 1.24.0
      es-object-atoms: 1.1.1
      has-property-descriptors: 1.0.2

  string.prototype.trimend@1.0.9:
    dependencies:
      call-bind: 1.0.8
      call-bound: 1.0.4
      define-properties: 1.2.1
      es-object-atoms: 1.1.1

  string.prototype.trimstart@1.0.8:
    dependencies:
      call-bind: 1.0.8
      define-properties: 1.2.1
      es-object-atoms: 1.1.1

  strip-ansi@6.0.1:
    dependencies:
      ansi-regex: 5.0.1

  strip-ansi@7.1.2:
    dependencies:
      ansi-regex: 6.2.2

  strip-bom@3.0.0: {}

  strip-json-comments@3.1.1: {}

  styled-jsx@5.1.1(react@18.3.1):
    dependencies:
      client-only: 0.0.1
      react: 18.3.1

  supports-color@7.2.0:
    dependencies:
      has-flag: 4.0.0

  supports-preserve-symlinks-flag@1.0.0: {}

  tailwind-merge@2.6.0: {}

  tailwindcss-animate@1.0.7(tailwindcss@4.1.13):
    dependencies:
      tailwindcss: 4.1.13

  tailwindcss@4.1.13: {}

  tapable@2.2.3: {}

  tar@7.4.3:
    dependencies:
      '@isaacs/fs-minipass': 4.0.1
      chownr: 3.0.0
      minipass: 7.1.2
      minizlib: 3.0.2
      mkdirp: 3.0.1
      yallist: 5.0.0

  text-table@0.2.0: {}

  tiny-invariant@1.3.3: {}

  tinyglobby@0.2.15:
    dependencies:
      fdir: 6.5.0(picomatch@4.0.3)
      picomatch: 4.0.3

  to-regex-range@5.0.1:
    dependencies:
      is-number: 7.0.0

  ts-api-utils@2.1.0(typescript@5.9.2):
    dependencies:
      typescript: 5.9.2

  tsconfig-paths@3.15.0:
    dependencies:
      '@types/json5': 0.0.29
      json5: 1.0.2
      minimist: 1.2.8
      strip-bom: 3.0.0

  tslib@2.8.1: {}

  tw-animate-css@1.3.3: {}

  type-check@0.4.0:
    dependencies:
      prelude-ls: 1.2.1

  type-fest@0.20.2: {}

  typed-array-buffer@1.0.3:
    dependencies:
      call-bound: 1.0.4
      es-errors: 1.3.0
      is-typed-array: 1.1.15

  typed-array-byte-length@1.0.3:
    dependencies:
      call-bind: 1.0.8
      for-each: 0.3.5
      gopd: 1.2.0
      has-proto: 1.2.0
      is-typed-array: 1.1.15

  typed-array-byte-offset@1.0.4:
    dependencies:
      available-typed-arrays: 1.0.7
      call-bind: 1.0.8
      for-each: 0.3.5
      gopd: 1.2.0
      has-proto: 1.2.0
      is-typed-array: 1.1.15
      reflect.getprototypeof: 1.0.10

  typed-array-length@1.0.7:
    dependencies:
      call-bind: 1.0.8
      for-each: 0.3.5
      gopd: 1.2.0
      is-typed-array: 1.1.15
      possible-typed-array-names: 1.1.0
      reflect.getprototypeof: 1.0.10

  typescript@5.9.2: {}

  unbox-primitive@1.1.0:
    dependencies:
      call-bound: 1.0.4
      has-bigints: 1.1.0
      has-symbols: 1.1.0
      which-boxed-primitive: 1.1.1

  undici-types@6.21.0: {}

  unrs-resolver@1.11.1:
    dependencies:
      napi-postinstall: 0.3.3
    optionalDependencies:
      '@unrs/resolver-binding-android-arm-eabi': 1.11.1
      '@unrs/resolver-binding-android-arm64': 1.11.1
      '@unrs/resolver-binding-darwin-arm64': 1.11.1
      '@unrs/resolver-binding-darwin-x64': 1.11.1
      '@unrs/resolver-binding-freebsd-x64': 1.11.1
      '@unrs/resolver-binding-linux-arm-gnueabihf': 1.11.1
      '@unrs/resolver-binding-linux-arm-musleabihf': 1.11.1
      '@unrs/resolver-binding-linux-arm64-gnu': 1.11.1
      '@unrs/resolver-binding-linux-arm64-musl': 1.11.1
      '@unrs/resolver-binding-linux-ppc64-gnu': 1.11.1
      '@unrs/resolver-binding-linux-riscv64-gnu': 1.11.1
      '@unrs/resolver-binding-linux-riscv64-musl': 1.11.1
      '@unrs/resolver-binding-linux-s390x-gnu': 1.11.1
      '@unrs/resolver-binding-linux-x64-gnu': 1.11.1
      '@unrs/resolver-binding-linux-x64-musl': 1.11.1
      '@unrs/resolver-binding-wasm32-wasi': 1.11.1
      '@unrs/resolver-binding-win32-arm64-msvc': 1.11.1
      '@unrs/resolver-binding-win32-ia32-msvc': 1.11.1
      '@unrs/resolver-binding-win32-x64-msvc': 1.11.1

  update-browserslist-db@1.1.3(browserslist@4.25.4):
    dependencies:
      browserslist: 4.25.4
      escalade: 3.2.0
      picocolors: 1.1.1

  uri-js@4.4.1:
    dependencies:
      punycode: 2.3.1

  use-callback-ref@1.3.3(@types/react@18.3.24)(react@18.3.1):
    dependencies:
      react: 18.3.1
      tslib: 2.8.1
    optionalDependencies:
      '@types/react': 18.3.24

  use-sidecar@1.1.3(@types/react@18.3.24)(react@18.3.1):
    dependencies:
      detect-node-es: 1.1.0
      react: 18.3.1
      tslib: 2.8.1
    optionalDependencies:
      '@types/react': 18.3.24

  use-sync-external-store@1.5.0(react@18.3.1):
    dependencies:
      react: 18.3.1

  vaul@0.9.9(@types/react-dom@18.3.7(@types/react@18.3.24))(@types/react@18.3.24)(react-dom@18.3.1(react@18.3.1))(react@18.3.1):
    dependencies:
      '@radix-ui/react-dialog': 1.1.4(@types/react-dom@18.3.7(@types/react@18.3.24))(@types/react@18.3.24)(react-dom@18.3.1(react@18.3.1))(react@18.3.1)
      react: 18.3.1
      react-dom: 18.3.1(react@18.3.1)
    transitivePeerDependencies:
      - '@types/react'
      - '@types/react-dom'

  victory-vendor@36.9.2:
    dependencies:
      '@types/d3-array': 3.2.1
      '@types/d3-ease': 3.0.2
      '@types/d3-interpolate': 3.0.4
      '@types/d3-scale': 4.0.9
      '@types/d3-shape': 3.1.7
      '@types/d3-time': 3.0.4
      '@types/d3-timer': 3.0.2
      d3-array: 3.2.4
      d3-ease: 3.0.1
      d3-interpolate: 3.0.1
      d3-scale: 4.0.2
      d3-shape: 3.2.0
      d3-time: 3.1.0
      d3-timer: 3.0.1

  which-boxed-primitive@1.1.1:
    dependencies:
      is-bigint: 1.1.0
      is-boolean-object: 1.2.2
      is-number-object: 1.1.1
      is-string: 1.1.1
      is-symbol: 1.1.1

  which-builtin-type@1.2.1:
    dependencies:
      call-bound: 1.0.4
      function.prototype.name: 1.1.8
      has-tostringtag: 1.0.2
      is-async-function: 2.1.1
      is-date-object: 1.1.0
      is-finalizationregistry: 1.1.1
      is-generator-function: 1.1.0
      is-regex: 1.2.1
      is-weakref: 1.1.1
      isarray: 2.0.5
      which-boxed-primitive: 1.1.1
      which-collection: 1.0.2
      which-typed-array: 1.1.19

  which-collection@1.0.2:
    dependencies:
      is-map: 2.0.3
      is-set: 2.0.3
      is-weakmap: 2.0.2
      is-weakset: 2.0.4

  which-typed-array@1.1.19:
    dependencies:
      available-typed-arrays: 1.0.7
      call-bind: 1.0.8
      call-bound: 1.0.4
      for-each: 0.3.5
      get-proto: 1.0.1
      gopd: 1.2.0
      has-tostringtag: 1.0.2

  which@2.0.2:
    dependencies:
      isexe: 2.0.0

  word-wrap@1.2.5: {}

  wrap-ansi@7.0.0:
    dependencies:
      ansi-styles: 4.3.0
      string-width: 4.2.3
      strip-ansi: 6.0.1

  wrap-ansi@8.1.0:
    dependencies:
      ansi-styles: 6.2.3
      string-width: 5.1.2
      strip-ansi: 7.1.2

  wrappy@1.0.2: {}

  yallist@5.0.0: {}

<<<<<<< HEAD
  yocto-queue@0.1.0: {}

=======
>>>>>>> e6a613c7
  zod@3.25.76: {}<|MERGE_RESOLUTION|>--- conflicted
+++ resolved
@@ -1385,7 +1385,6 @@
       react:
         optional: true
 
-<<<<<<< HEAD
   acorn-jsx@5.3.2:
     resolution: {integrity: sha512-rq9s+JNhf0IChjtDXxllJ7g41oZk5SlXtp0LHwyA5cejwn7vKmKp4pPri6YEePv2PU65sAsegbXtIinmDFDXgQ==}
     peerDependencies:
@@ -1396,8 +1395,6 @@
     engines: {node: '>=0.4.0'}
     hasBin: true
 
-=======
->>>>>>> e6a613c7
   ag-charts-types@12.2.0:
     resolution: {integrity: sha512-d2qQrQirt9wP36YW5HPuOvXsiajyiFnr1CTsoCbs02bavPDz7Lk2jHp64+waM4YKgXb3GN7gafbBI9Qgk33BmQ==}
 
@@ -2989,13 +2986,11 @@
     resolution: {integrity: sha512-YgvUTfwqyc7UXVMrB+SImsVYSmTS8X/tSrtdNZMImM+n7+QTriRXyXim0mBrTXNeqzVF0KWGgHPeiyViFFrNDw==}
     engines: {node: '>=18'}
 
-<<<<<<< HEAD
   yocto-queue@0.1.0:
     resolution: {integrity: sha512-rVksvsnNCdJ/ohGc6xgPwyN8eheCxsiLM8mxuE/t/mOVqJewPuO1miLpTHQiRgTKCLexL4MeAFVagts7HmNZ2Q==}
     engines: {node: '>=10'}
 
-=======
->>>>>>> e6a613c7
+
   zod@3.25.76:
     resolution: {integrity: sha512-gzUt/qt81nXsFGKIFcC3YnfEAx5NkunCfnDlvuBSSFS02bcXu4Lmea0AFIUwbLWxWPx3d9p8S5QoaujKcNQxcQ==}
 
@@ -4177,7 +4172,6 @@
       next: 14.2.16(@opentelemetry/api@1.9.0)(react-dom@18.3.1(react@18.3.1))(react@18.3.1)
       react: 18.3.1
 
-<<<<<<< HEAD
   acorn-jsx@5.3.2(acorn@8.15.0):
     dependencies:
       acorn: 8.15.0
@@ -4199,29 +4193,12 @@
 
   ai@5.0.39(zod@3.25.76):
     dependencies:
-=======
-  ag-charts-types@12.2.0: {}
-
-  ag-grid-community@34.2.0:
-    dependencies:
-      ag-charts-types: 12.2.0
-
-  ag-grid-react@34.2.0(react-dom@18.3.1(react@18.3.1))(react@18.3.1):
-    dependencies:
-      ag-grid-community: 34.2.0
-      prop-types: 15.8.1
-      react: 18.3.1
-      react-dom: 18.3.1(react@18.3.1)
-
-  ai@5.0.39(zod@3.25.76):
-    dependencies:
->>>>>>> e6a613c7
+
       '@ai-sdk/gateway': 1.0.20(zod@3.25.76)
       '@ai-sdk/provider': 2.0.0
       '@ai-sdk/provider-utils': 3.0.8(zod@3.25.76)
       '@opentelemetry/api': 1.9.0
       zod: 3.25.76
-<<<<<<< HEAD
 
   ajv@6.12.6:
     dependencies:
@@ -4241,8 +4218,7 @@
   ansi-styles@6.2.3: {}
 
   argparse@2.0.1: {}
-=======
->>>>>>> e6a613c7
+
 
   aria-hidden@1.2.6:
     dependencies:
@@ -6065,9 +6041,6 @@
 
   yallist@5.0.0: {}
 
-<<<<<<< HEAD
   yocto-queue@0.1.0: {}
 
-=======
->>>>>>> e6a613c7
   zod@3.25.76: {}